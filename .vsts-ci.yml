--- conflicted
+++ resolved
@@ -122,11 +122,7 @@
             inputs:
               workingDirectory: ./
               targetType: "inline"
-<<<<<<< HEAD
               script: docker push $(DOCKER_REGISTRY)/intel-toolkit:$(TAG)   
-  
-=======
-              script: docker push $(DOCKER_REGISTRY)/intel-toolkit:latest   
           - task: AzureAppServiceManage@0
             displayName: Restart app Service
             inputs:
@@ -134,7 +130,6 @@
               Action: 'Restart Azure App Service'
               WebAppName: $(WEBAPPNAME)
 
->>>>>>> 08374251
   - stage: Build_NSIS
     dependsOn: Build
     condition: or(eq(variables.isTagged, 'True'), eq(variables.BUILD_EXE, 'True'))

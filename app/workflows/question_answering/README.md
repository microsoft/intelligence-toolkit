--- conflicted
+++ resolved
@@ -1,8 +1,5 @@
 # Question Answering
 
-<<<<<<< HEAD
-[Go to main code folder](../../../toolkit/question_answering/README.md)
-=======
 The **Question Answering** workflow generates intelligence reports from a collection of text documents.
 
 ## How it works
@@ -19,5 +16,4 @@
 ## Input requirements
 
 - The input files should be in PDF, TXT, or JSON format and contain text of interest.
-- The text extracted from input files will be sent to external APIs for embedding and text generation. Using the text in such a way must comply with all applicable laws, regulations, and policies governing their source documents, including those pertaining to privacy and security.
->>>>>>> 94dda8b0
+- The text extracted from input files will be sent to external APIs for embedding and text generation. Using the text in such a way must comply with all applicable laws, regulations, and policies governing their source documents, including those pertaining to privacy and security.
# Copyright (c) 2024 Microsoft Corporation. All rights reserved.
# Licensed under the MIT license. See LICENSE file in the project.
#
import os

import pandas as pd
import streamlit as st
from seaborn import color_palette
from streamlit_agraph import Config, Edge, Node, agraph

import toolkit.question_answering.helper_functions as helper_functions
import toolkit.question_answering.input_processor as input_processor
import toolkit.question_answering.prompts as prompts
import toolkit.question_answering.question_answerer as question_answerer
from app.util import ui_components
from app.util.download_pdf import add_download_pdf
from app.util.openai_wrapper import UIOpenAIConfiguration
from app.util.session_variables import SessionVariables
from app.workflows.question_answering import config
from toolkit.AI.base_embedder import BaseEmbedder
from toolkit.AI.defaults import CHUNK_SIZE
from toolkit.AI.local_embedder import LocalEmbedder
from toolkit.AI.openai_embedder import OpenAIEmbedder
<<<<<<< HEAD
from toolkit.question_answering import get_readme as get_intro
=======
from toolkit.graph.graph_fusion_encoder_embedding import (
    generate_graph_fusion_encoder_embedding,
)
from toolkit.question_answering.pattern_detector import (
    combine_chunk_text_and_explantion,
    detect_converging_pairs,
    explain_chunk_significance,
)
>>>>>>> 475da8ce

sv_home = SessionVariables("home")
ai_configuration = UIOpenAIConfiguration().get_configuration()


def create_progress_callback(template: str):
    pb = st.progress(0, "Preparing...")

    def on_change(current, total):
        pb.progress(
            (current) / total if (current) / total < 100 else 100,
            text=template.format(current, total),
        )

    callback = ProgressBatchCallback()
    callback.on_batch_change = on_change
    return pb, callback

def embedder() -> BaseEmbedder:
    try:
        ai_configuration = UIOpenAIConfiguration().get_configuration()
        if sv_home.local_embeddings.value:
            return LocalEmbedder(
                db_name=config.cache_name,
                max_tokens=ai_configuration.max_tokens,
            )

        return OpenAIEmbedder(
            configuration=ai_configuration,
            db_name=config.cache_name,
        )
    except Exception as e:
        st.error(f"Error creating connection: {e}")
        st.stop()

text_embedder = embedder()

def get_concept_graph(
    placeholder, G, concept_to_community, community_to_concepts, width, height, key
):
    """
    Implements the concept graph visualization
    """
    nodes = []
    edges = []
    max_degree = max([G.degree(node) for node in G.nodes()])
    num_communities = len(community_to_concepts.keys())
    community_colors = color_palette("husl", num_communities)
    sorted_communities = sorted(
        community_to_concepts.keys(),
        key=lambda x: len(community_to_concepts[x]),
        reverse=True,
    )
    community_to_color = dict(zip(sorted_communities, community_colors))
    for node in G.nodes():
        if node == 'dummynode':
            continue
        degree = G.degree(node)
        size = 5 + 20 * degree / max_degree
        vadjust = -size * 2 - 3
        community = concept_to_community[node] if node in concept_to_community else -1
        color = community_to_color[community] if community in community_to_color else (0.75, 0.75, 0.75)
        color = "#%02x%02x%02x" % tuple([int(255 * x) for x in color])
        nodes.append(
            Node(
                title=node,
                id=node,
                label=node,
                size=size,
                color=color,
                shape="dot",
                timestep=0.001,
                font={"vadjust": vadjust, "size": size},
            )
        )

    for u, v, d in G.edges(data=True):
        if u == 'dummynode' or v == 'dummynode':
            continue
        edges.append(Edge(source=u, target=v, color="lightgray"))

    config = Config(
        width=width,
        height=height,
        directed=False,
        physics=True,
        hierarchical=False,
        key=key,
        linkLength=100,
    )
    with placeholder:
        return_value = agraph(nodes=nodes, edges=edges, config=config)
    return return_value


class ProgressBatchCallback:
    """Class for progress callbacks."""

    def __init__(self):
        self.current_batch = 0
        self.total_batches = 0

    def on_batch_change(self, current: int, total: int):
        """Handle when a new token is generated."""
        self.current_batch = current
        self.total_batches = total


<<<<<<< HEAD
def create(sv: SessionVariables, workflow=None):
=======
def get_intro():
    file_path = os.path.join(os.path.dirname(__file__), "README.md")
    with open(file_path) as file:
        return file.read()


async def create(sv: SessionVariables, workflow=None):
>>>>>>> 475da8ce
    sv_home = SessionVariables("home")
    intro_tab, uploader_tab, graph_tab, search_tab, report_tab = st.tabs(
        [
            "Question answering workflow:",
            "Upload data",
            "Explore concept graph",
            "Generate incremental answers",
            "Generate AI answer reports",
        ]
    )

    with intro_tab:
        st.markdown(get_intro())
    with uploader_tab:
        st.markdown("##### Upload data for processing")
        files = st.file_uploader(
            "Upload PDF text files",
            type=["pdf", "txt", "json"],
            accept_multiple_files=True,
            key=sv.upload_key.value,
        )
        window_size = st.selectbox(
            "Analysis time window", key=sv.analysis_window_size.key, options=[str(x) for x in input_processor.PeriodOption._member_names_]
        )
        window_period = input_processor.PeriodOption[window_size]
        if files is not None and st.button("Process files"):
            file_pb, file_callback = create_progress_callback("Loaded {} of {} files...")
            sv.file_to_chunks.value = input_processor.process_file_bytes(
                input_file_bytes={file.name: file.getvalue() for file in files},
                analysis_window_size=window_period,
                callbacks=[file_callback],
            )

            chunk_pb, chunk_callback = create_progress_callback("Processed {} of {} chunks...")
            (
                sv.cid_to_text.value,
                sv.text_to_cid.value,
                sv.period_concept_graphs.value,
                sv.community_to_concepts.value,
                sv.concept_to_community.value,
                sv.concept_to_cids.value,
                sv.cid_to_concepts.value,
                sv.previous_cid.value,
                sv.next_cid.value,
                sv.period_to_cids.value,
                sv.node_period_counts.value,
                sv.edge_period_counts.value,
            ) = input_processor.process_chunks(
                file_to_chunks=sv.file_to_chunks.value,
                max_cluster_size=50,
                callbacks=[chunk_callback],
            )
            if window_period != input_processor.PeriodOption.NONE:
                gfee_pb, gfee_callback = create_progress_callback("Embedded {} of {} concept nodes...")
                sv.node_to_period_to_pos.value, sv.node_to_period_to_shift.value = generate_graph_fusion_encoder_embedding(
                    period_to_graph=sv.period_concept_graphs.value,
                    node_to_label=sv.concept_to_community.value,
                    correlation=True,
                    diaga=True,
                    laplacian=True,
                    callbacks=[gfee_callback],
                )
                period_pb, period_callback = create_progress_callback("Analyzed {} of {} periods...")
                sv.cid_to_converging_pairs.value = detect_converging_pairs(
                    sv.period_to_cids.value, 
                    sv.cid_to_concepts.value, 
                    sv.node_to_period_to_pos.value,
                    callbacks=[period_callback],
                )
                explain_pb, explain_callback = create_progress_callback("Explained patterns in {} of {} periods...")
                sv.cid_to_summary.value = explain_chunk_significance(
                    sv.period_to_cids.value,
                    sv.cid_to_converging_pairs.value,
                    sv.node_period_counts.value,
                    sv.edge_period_counts.value,
                    callbacks=[explain_callback],
                )
                sv.cid_to_explained_text.value = combine_chunk_text_and_explantion(sv.cid_to_text.value, sv.cid_to_summary.value)
                gfee_pb.empty()
                period_pb.empty()
                explain_pb.empty()
            else:
                sv.cid_to_explained_text.value = sv.cid_to_text.value
            embed_pb, embed_callback = create_progress_callback("Embedded {} of {} text chunks...")
            sv.cid_to_vector.value = await helper_functions.embed_texts(
                sv.cid_to_explained_text.value,
                text_embedder,
                config.cache_name,
                callbacks=[embed_callback],
            )
            chunk_pb.empty()
            file_pb.empty()
            embed_pb.empty()
        num_files = len(sv.file_to_chunks.value.keys())
        num_chunks = sum([len(cs) for f, cs in sv.file_to_chunks.value.items()])
        num_periods = len(sv.period_to_cids.value) - 1
        
        G = sv.period_concept_graphs.value['ALL'] if sv.period_concept_graphs.value is not None else None
        if num_files > 0 and G is not None:
            message = f"Chunked **{num_files}** file{'s' if num_files > 1 else ''} into **{num_chunks}** chunks of up to **{CHUNK_SIZE}** tokens. Extracted concept graph with **{len(G.nodes())}** concepts and **{len(G.edges())}** cooccurrences, spanning **{num_periods}** periods."
            message = message.replace('**1** periods', '**1** period')
            st.success(message)
    with graph_tab:
        if sv.period_concept_graphs.value is not None:
            G = sv.period_concept_graphs.value["ALL"]
            c1, c2 = st.columns([5, 2])
            selection = None
            with c1:
                gp = st.empty()
                selection = get_concept_graph(
                    gp,
                    G,
                    sv.concept_to_community.value,
                    sv.community_to_concepts.value,
                    800,
                    700,
                    "graph",
                )
            with c2:
                if selection is not None:
                    selected_cids = sv.concept_to_cids.value[selection]
                    selected_cids_df = pd.DataFrame(
                        [
                            {"Matching text chunks (double click to expand)": sv.cid_to_text.value[cid]}
                            for cid in selected_cids
                        ]
                    )
                    st.markdown(f"**Selected concept: {selection}**")
                    st.dataframe(selected_cids_df, hide_index=True, height=650)
    with search_tab:
        with st.expander('Search options', expanded=False):
            c1, c2, c3, c4, c5 = st.columns([1, 1, 1, 1, 1])
            with c1:
                st.number_input(
                    "Relevance test budget",
                    value=sv.relevance_test_budget.value,
                    key=sv.relevance_test_budget.key,
                    min_value=0,
                )
            with c2:
                st.number_input(
                    "Tests/community/round",
                    value=sv.relevance_test_batch_size.value,
                    key=sv.relevance_test_batch_size.key,
                    min_value=0,
                )
            with c3:
                st.number_input(
                    "Restart on irrelevant communities",
                    value=sv.irrelevant_community_restart.value,
                    key=sv.irrelevant_community_restart.key,
                    min_value=0,
                )
            with c4:
                st.number_input(
                    "Test relevant neighbours",
                    value=sv.adjacent_chunk_steps.value,
                    key=sv.adjacent_chunk_steps.key,
                    min_value=0,
                )
            with c5:
                st.number_input(
                    "Relevant chunks/answer update",
                    value=sv.answer_update_batch_size.value,
                    key=sv.answer_update_batch_size.key,
                    min_value=0,
                )
        c1, c2 = st.columns([6, 1])
        with c1:
            st.text_input(
                "Question", value=sv.last_question.value, key=sv.last_question.key
            )
        with c2:
            regenerate = st.button(
                "Ask",
                key="search_answers",
                use_container_width=True,
            )

        c1, c2 = st.columns([1, 1])

        with c1:
            chunk_placeholder = st.empty()
            chunk_progress_placeholder = st.empty()
            answer_progress_placeholder = st.empty()
        with c2:
            answer_placeholder = st.empty()

        def on_chunk_progress(message):
            chunk_progress_placeholder.markdown(message)

        def on_answer_progress(message):
            answer_progress_placeholder.markdown(message)

        def on_chunk_relevant(message):
            chunk_placeholder.dataframe(
                pd.DataFrame(
                    columns=["Relevant text chunks (double click to expand)"],
                    data=message,
                ),
                hide_index=True,
                height=400,
                use_container_width=True,
            )

        def on_answer(message):
            answer_placeholder.markdown(message[0])

        chunk_progress_placeholder.markdown(sv.chunk_progress.value)
        answer_progress_placeholder.markdown(sv.answer_progress.value)
        chunk_placeholder.dataframe(
            pd.DataFrame(
                columns=["Relevant text chunks (double click to expand)"],
                data=[sv.cid_to_text.value[x] for x in sv.relevant_cids.value],
            ),
            hide_index=True,
            height=300,
            use_container_width=True,
        )
        answer_text = (
            sv.partial_answers.value[0] if len(sv.partial_answers.value) > 0 else ""
        )
        answer_placeholder.markdown(answer_text)

        if sv.last_question.value != "" and regenerate:
            sv.relevant_cids.value = []
            sv.partial_answers.value = []
            sv.chunk_progress.value = ""
            sv.answer_progress.value = ""
            chunk_progress_placeholder.markdown(sv.chunk_progress.value)
            answer_progress_placeholder.markdown(sv.answer_progress.value)
            chunk_placeholder.dataframe(
                pd.DataFrame(
                    columns=["Relevant text chunks (double click to expand)"],
                    data=[sv.cid_to_text[x] for x in sv.relevant_cids.value],
                ),
                hide_index=True,
                height=400,
                use_container_width=True,
            )
            answer_text = (
                sv.partial_answers.value[0] if len(sv.partial_answers.value) > 0 else ""
            )
            answer_placeholder.markdown(answer_text)
            (
                sv.relevant_cids.value,
                sv.partial_answers.value,
                sv.chunk_progress.value,
                sv.answer_progress.value,
            ) = await question_answerer.answer_question(
                ai_configuration=ai_configuration,
                question=sv.last_question.value,
                cid_to_text=sv.cid_to_explained_text.value,
                cid_to_concepts=sv.cid_to_concepts.value,
                concept_to_cids=sv.concept_to_cids.value,
                cid_to_vector=sv.cid_to_vector.value,
                concept_graph=sv.period_concept_graphs.value["ALL"],
                community_to_concepts=sv.community_to_concepts.value,
                concept_to_community=sv.concept_to_community.value,
                previous_cid=sv.previous_cid.value,
                next_cid=sv.next_cid.value,
                embedder=embedder(),
                embedding_cache=sv_home.save_cache.value,
                select_logit_bias=5,
                adjacent_search_steps=sv.adjacent_chunk_steps.value,
                relevance_test_budget=sv.relevance_test_budget.value,
                community_relevance_tests=sv.relevance_test_batch_size.value,
                relevance_test_batch_size=sv.relevance_test_batch_size.value,
                irrelevant_community_restart=sv.irrelevant_community_restart.value,
                answer_batch_size=sv.answer_update_batch_size.value,
                chunk_progress_callback=on_chunk_progress,
                answer_progress_callback=on_answer_progress,
                chunk_callback=on_chunk_relevant,
                answer_callback=on_answer,
            )

    with report_tab:
        if sv.partial_answers.value == []:
            st.warning("Search for answers to continue.")
        else:
            c1, c2 = st.columns([2, 3])

            with c1:
                variables = {
                    "question": sv.last_question.value,
                    "answers": sv.partial_answers.value,
                }
                generate, messages, reset = ui_components.generative_ai_component(
                    sv.system_prompt, variables
                )
                if reset:
                    sv.system_prompt.value["user_prompt"] = prompts.user_prompt
                    st.rerun()
            with c2:
                report_placeholder = st.empty()
                gen_placeholder = st.empty()
                if generate:
                    on_callback = ui_components.create_markdown_callback(
                        report_placeholder
                    )
                    result = ui_components.generate_text(
                        messages, callbacks=[on_callback]
                    )
                    sv.final_report.value = result

                    validation, messages_to_llm = ui_components.validate_ai_report(
                        messages, result
                    )
                    sv.report_validation.value = validation
                    sv.report_validation_messages.value = messages_to_llm
                    st.rerun()
                else:
                    if sv.final_report.value == "":
                        gen_placeholder.warning(
                            "Press the Generate button to create an AI report for the current question."
                        )
                report_placeholder.markdown(sv.final_report.value)

                if len(sv.final_report.value) > 0:
                    is_download_disabled = sv.final_report.value == ""
                    name = (
                        sv.final_report.value.split("\n")[0]
                        .replace("#", "")
                        .strip()
                        .replace(" ", "_")
                    )

                    c1, c2 = st.columns([1, 1])
                    with c1:
                        st.download_button(
                            "Download AI answer report as MD",
                            data=sv.final_report.value,
                            file_name=f"{name}.md",
                            mime="text/markdown",
                            disabled=sv.final_report.value == "",
                            key="qa_download_button",
                        )
                    with c2:
                        add_download_pdf(
                            f"{name}.pdf",
                            sv.final_report.value,
                            "Download AI answer report as PDF",
                            disabled=is_download_disabled,
                        )

                    ui_components.build_validation_ui(
                        sv.report_validation.value,
                        sv.report_validation_messages.value,
                        sv.final_report.value,
                        workflow,
                    )<|MERGE_RESOLUTION|>--- conflicted
+++ resolved
@@ -21,18 +21,11 @@
 from toolkit.AI.defaults import CHUNK_SIZE
 from toolkit.AI.local_embedder import LocalEmbedder
 from toolkit.AI.openai_embedder import OpenAIEmbedder
-<<<<<<< HEAD
-from toolkit.question_answering import get_readme as get_intro
-=======
-from toolkit.graph.graph_fusion_encoder_embedding import (
-    generate_graph_fusion_encoder_embedding,
-)
+from toolkit.graph.graph_fusion_encoder_embedding import \
+    generate_graph_fusion_encoder_embedding
 from toolkit.question_answering.pattern_detector import (
-    combine_chunk_text_and_explantion,
-    detect_converging_pairs,
-    explain_chunk_significance,
-)
->>>>>>> 475da8ce
+    combine_chunk_text_and_explantion, detect_converging_pairs,
+    explain_chunk_significance)
 
 sv_home = SessionVariables("home")
 ai_configuration = UIOpenAIConfiguration().get_configuration()
@@ -141,9 +134,6 @@
         self.total_batches = total
 
 
-<<<<<<< HEAD
-def create(sv: SessionVariables, workflow=None):
-=======
 def get_intro():
     file_path = os.path.join(os.path.dirname(__file__), "README.md")
     with open(file_path) as file:
@@ -151,7 +141,6 @@
 
 
 async def create(sv: SessionVariables, workflow=None):
->>>>>>> 475da8ce
     sv_home = SessionVariables("home")
     intro_tab, uploader_tab, graph_tab, search_tab, report_tab = st.tabs(
         [

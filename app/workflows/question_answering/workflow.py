--- conflicted
+++ resolved
@@ -29,12 +29,14 @@
 
 def create(sv: SessionVariables, workflow=None):
     sv_home = SessionVariables("home")
-    intro_tab, uploader_tab, mining_tab, report_tab = st.tabs([
-        "Question answering workflow:",
-        "Upload data",
-        "Mine & match questions",
-        "Generate AI answer reports",
-    ])
+    intro_tab, uploader_tab, mining_tab, report_tab = st.tabs(
+        [
+            "Question answering workflow:",
+            "Upload data",
+            "Mine & match questions",
+            "Generate AI answer reports",
+        ]
+    )
 
     with intro_tab:
         st.markdown(get_intro())
@@ -194,10 +196,12 @@
                     )
                     status_history += (
                         f"{iteration_string}...<br/><br/>Matched user question to **{len(matched_qs)}** mined questions:<br/>- "
-                        + "<br/>- ".join([
-                            f"Q{matched_q.id}: {matched_q.text}"
-                            for matched_q in matched_qs
-                        ])
+                        + "<br/>- ".join(
+                            [
+                                f"Q{matched_q.id}: {matched_q.text}"
+                                for matched_q in matched_qs
+                            ]
+                        )
                         + "<br/><br/>"
                     )
                     sv.answering_status_history.value = status_history
@@ -220,9 +224,12 @@
                     st.rerun()
                 status_history += f"**Iteration {iteration}**...<br/><br/>Matched user question to **{len(matched_qs)}** of **{sv.answering_target_matches.value}** mined questions before reaching an unmined chunk"
                 if len(matched_qs) > 0:
-                    status_history += ":<br/>- " + "<br/>- ".join([
-                        f"Q{matched_q.id}: {matched_q.text}" for matched_q in matched_qs
-                    ])
+                    status_history += ":<br/>- " + "<br/>- ".join(
+                        [
+                            f"Q{matched_q.id}: {matched_q.text}"
+                            for matched_q in matched_qs
+                        ]
+                    )
                 status_history += "<br/><br/>"
 
                 new_questions = []
@@ -240,9 +247,9 @@
                         max_count = (
                             max_source_counts[0][1] if len(max_source_counts) > 0 else 0
                         )
-                        num_max = len([
-                            x for x in max_source_counts if x[1] == max_count
-                        ])
+                        num_max = len(
+                            [x for x in max_source_counts if x[1] == max_count]
+                        )
                         source_count = source_counts[source]
                         # print(f'Got a chunk with source count {source_count}. Max count is {max_count} and num max is {num_max}.')
                         if (
@@ -275,7 +282,6 @@
                     functions_embedder = functions.embedder()
                     qas = json.loads(qas_raw)
                     for qa in qas:
-<<<<<<< HEAD
                         q = qa["question"]
                         a = qa["answer"]
                         raw_refs = qa["source"]
@@ -293,15 +299,6 @@
                                 a, sv_home.save_cache.value
                             )
                         )
-=======
-                        q = qa['question']
-                        a = qa['answer']
-                        raw_refs = qa['source']
-                        file_page_refs = [tuple([int(x[1:]) for x in r.split(';')]) for r in raw_refs]
-                        
-                        q_vec = np.array(functions_embedder.embed_store_one(q, sv_home.save_cache.value))
-                        a_vec = np.array(functions_embedder.embed_store_one(a, sv_home.save_cache.value))
->>>>>>> 723eae55
 
                         qid = sv.answering_next_q_id.value
                         sv.answering_next_q_id.value += 1

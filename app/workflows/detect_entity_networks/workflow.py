# Copyright (c) 2024 Microsoft Corporation. All rights reserved.
# Licensed under the MIT license. See LICENSE file in the project.
#

# ruff: noqa
import pandas as pd
import polars as pl
import streamlit as st
import workflows.detect_entity_networks.functions as functions
import workflows.detect_entity_networks.variables as rn_variables
from st_aggrid import (
    AgGrid,
    ColumnsAutoSizeMode,
    DataReturnMode,
    GridOptionsBuilder,
    GridUpdateMode,
)
from streamlit_agraph import Edge, Node, agraph
from util import ui_components
from util.session_variables import SessionVariables

<<<<<<< HEAD
from toolkit.detect_entity_networks import get_readme, prompts
=======
from app.tutorials import get_tutorial
from toolkit.detect_entity_networks import get_readme as get_intro
from toolkit.detect_entity_networks import prompts
>>>>>>> be8e9515
from toolkit.detect_entity_networks.config import (
    ENTITY_LABEL,
    SIMILARITY_THRESHOLD_MAX,
    SIMILARITY_THRESHOLD_MIN,
)
from toolkit.detect_entity_networks.explore_networks import (
    build_network_from_entities,
    get_entity_graph,
    simplify_entities_graph,
)
from toolkit.detect_entity_networks.exposure_report import build_exposure_report
from toolkit.detect_entity_networks.identify_networks import (
    build_entity_records,
    build_networks,
    trim_nodeset,
)
from toolkit.detect_entity_networks.index_and_infer import (
    build_inferred_df,
    index_and_infer,
    index_nodes,
    infer_nodes,
)
from toolkit.detect_entity_networks.prepare_model import (
    build_flag_links,
    build_flags,
    build_groups,
    build_main_graph,
    format_data_columns,
    generate_attribute_links,
)
from toolkit.detect_entity_networks.protected_mode import protect_data
from toolkit.helpers.constants import ATTRIBUTE_VALUE_SEPARATOR
from toolkit.helpers.progress_batch_callback import ProgressBatchCallback


async def create(sv: rn_variables.SessionVariables, workflow=None):
    sv_home = SessionVariables("home")

    intro_tab, uploader_tab, process_tab, view_tab, report_tab = st.tabs(
        [
            "Network analysis workflow:",
            "Create data model",
            "Process data model",
            "Explore networks",
            "Generate AI network reports",
        ]
    )
    selected_df = None
    with intro_tab:
<<<<<<< HEAD
        st.markdown(get_readme())
=======
        st.markdown(get_intro() + get_tutorial("detect_entity_networks"))
>>>>>>> be8e9515
    with uploader_tab:
        uploader_col, model_col = st.columns([3, 2])
        with uploader_col:
            _, selected_df = ui_components.multi_csv_uploader(
                "Upload multiple CSVs",
                sv.network_uploaded_files,
                sv.network_upload_key.value,
                "network_uploader",
                sv.network_max_rows_to_process,
            )
        with model_col:
            st.markdown("##### Map columns to model")
            if selected_df is None:
                st.warning("Upload and select a file to continue")
            else:
                options = ["", *selected_df.columns.to_numpy()]
                link_type = st.radio(
                    "Link type",
                    [
                        "Entity-Attribute",
                        "Entity-Flag",
                        "Entity-Group",
                    ],
                    horizontal=True,
                    help="Select the type of link to create. Entity-Attribute links connect entities with shared attributes, Entity-Flag links connect entities to risk flags, and Entity-Group links enable filtering of detected networks by specified grouping attributes.",
                )
                entity_col = st.selectbox(
                    "Entity ID column",
                    options,
                    help="The column containing unique entity identifiers, shared across datasets.",
                )
                if link_type == "Entity-Attribute":
                    value_cols = st.multiselect(
                        "Attribute value column(s) to link on",
                        options,
                        help="The column(s) containing attribute values that would only be shared by closely related entities.",
                    )
                elif link_type == "Entity-Flag":
                    value_cols = st.multiselect(
                        "Flag value column(s)",
                        options,
                        help="The column(s) containing risk flags associated with entities.",
                    )
                    flag_agg = st.selectbox(
                        "Flag format",
                        ["Instance", "Count"],
                        help="How flags are represented: as individual instances or as aggregate counts in a flag value column.",
                    )
                elif link_type == "Entity-Group":
                    value_cols = st.multiselect(
                        "Group value column(s) to group on",
                        options,
                        help="The column(s) containing group values that are shared by groups of broadly related entities.",
                    )
                b1, b2 = st.columns([1, 1])
                with b1:
                    groups = set()
                    if st.button(
                        "Add links to model",
                        disabled=entity_col == ""
                        or len(value_cols) == 0
                        or link_type == "",
                    ):
                        with st.spinner("Adding links to model..."):
                            selected_df = format_data_columns(
                                pl.from_pandas(selected_df), value_cols, entity_col
                            )
                            if sv_home.protected_mode.value:
                                (
                                    selected_df,
                                    entities_renamed,
                                    attributes_renamed,
                                ) = protect_data(
                                    selected_df,
                                    value_cols,
                                    entity_col,
                                    sv.network_entities_renamed.value,
                                    sv.network_attributes_renamed.value,
                                )
                                sv.network_entities_renamed.value = entities_renamed
                                sv.network_attributes_renamed.value = attributes_renamed

                            if link_type == "Entity-Attribute":
                                attribute_links = generate_attribute_links(
                                    selected_df,
                                    entity_col,
                                    value_cols,
                                    sv.network_attribute_links.value,
                                )
                                sv.network_attribute_links.value = attribute_links
                                node_types = set()
                                for attribute_link in attribute_links:
                                    node_types.add(attribute_link[0][1])

                                sv.network_node_types.value = node_types
                                sv.network_overall_graph.value = build_main_graph(
                                    attribute_links
                                )
                            elif link_type == "Entity-Flag":
                                flag_links = build_flag_links(
                                    selected_df,
                                    entity_col,
                                    flag_agg,
                                    value_cols,
                                    sv.network_flag_links.value,
                                )
                                sv.network_flag_links.value = flag_links

                                (
                                    sv.network_integrated_flags.value,
                                    sv.network_max_entity_flags.value,
                                    sv.network_mean_flagged_flags.value,
                                ) = build_flags(sv.network_flag_links.value)
                            elif link_type == "Entity-Group":
                                sv.network_group_links.value = build_groups(
                                    value_cols,
                                    selected_df,
                                    entity_col,
                                    sv.network_group_links.value,
                                )
                with b2:
                    if st.button(
                        "Clear data model",
                        disabled=entity_col == ""
                        or len(value_cols) == 0
                        or link_type == "",
                    ):
                        sv.network_attribute_links.value = []
                        sv.network_flag_links.value = []
                        sv.network_group_links.value = []
                        sv.network_overall_graph.value = None
                        sv.network_entity_graph.value = None
                        sv.network_community_df.value = pd.DataFrame()
                        sv.network_integrated_flags.value = pl.DataFrame()

            num_entities = 0
            num_attributes = 0
            num_edges = 0
            num_flags = 0
            groups = set()
            for link_list in sv.network_group_links.value:
                for link in link_list:
                    groups.add(f"{link[1]}{ATTRIBUTE_VALUE_SEPARATOR}{link[2]}")
            if sv.network_overall_graph.value is not None:
                all_nodes = sv.network_overall_graph.value.nodes()
                entity_nodes = [
                    node for node in all_nodes if node.startswith(ENTITY_LABEL)
                ]
                sv.network_attributes_list.value = [
                    node for node in all_nodes if not node.startswith(ENTITY_LABEL)
                ]
                num_entities = len(entity_nodes)
                num_attributes = len(all_nodes) - num_entities
                num_edges = len(sv.network_overall_graph.value.edges())

                original_df = pd.DataFrame(
                    sv.network_attributes_list.value, columns=["Attribute"]
                )
                atributes_entities = []
                unique_names = original_df["Attribute"].unique()
                for i, name in enumerate(unique_names, start=1):
                    name_format = name.split("==")[0].strip()
                    atributes_entities.append(
                        (
                            name,
                            f"{name_format}=={name_format}_{i!s}",
                        )
                    )

                sv.network_attributes_renamed.value = atributes_entities

            if len(sv.network_integrated_flags.value) > 0:
                num_flags = sv.network_integrated_flags.value["count"].sum()
            if num_entities > 0:
                st.markdown("##### Data model summary")
                st.markdown(
                    f"*Number of entities*: {num_entities}<br/>*Number of attributes*: {num_attributes}<br/>*Number of links*: {num_edges}<br/>*Number of flags*: {num_flags}<br/>*Number of groups*: {len(groups)}",
                    unsafe_allow_html=True,
                )
            else:
                st.warning("Add links to the model to continue.")

    with process_tab:
        index_col, part_col = st.columns([1, 1])
        with index_col:
            st.markdown("##### Index and infer nodes (optional)")
            fuzzy_options = sorted(
                [
                    ENTITY_LABEL,
                    *list(sv.network_node_types.value),
                ]
            )
            network_indexed_node_types = st.multiselect(
                "Select node types to fuzzy match",
                default=sv.network_indexed_node_types.value,
                options=fuzzy_options,
                help="Select the node types to embed into a multi-dimensional semantic space for fuzzy matching.",
            )
            index = st.button(
                "Index nodes",
                disabled=len(network_indexed_node_types) == 0,
            )
            network_similarity_threshold = st.number_input(
                "Similarity threshold for fuzzy matching (max)",
                min_value=SIMILARITY_THRESHOLD_MIN,
                max_value=SIMILARITY_THRESHOLD_MAX,
                step=0.001,
                format="%f",
                value=sv.network_similarity_threshold.value,
                help="The maximum cosine similarity threshold for inferring links between nodes based on their embeddings. Higher values will infer more links, but may also infer more false positives.",
            )

            c_1, c_2 = st.columns([2, 2])
            with c_1:
                infer = st.button(
                    "Infer nodes",
                    disabled=len(network_indexed_node_types) == 0,
                )
            with c_2:
                clear_inferring = st.button(
                    "Clear inferred links",
                    disabled=len(sv.network_inferred_links.value) == 0,
                    use_container_width=True,
                )
            if clear_inferring:
                sv.network_inferred_links.value = []
                st.rerun()

            if index:
                pb = st.progress(0, "Embedding text batches...")

                def on_embedding_batch_change(
                    current=0, total=0, message="In progress...."
                ):
                    pb.progress(
                        (current) / total,
                        f"{message} {current} of {total}",
                    )

                callback = ProgressBatchCallback()
                callback.on_batch_change = on_embedding_batch_change
                functions_embedder = functions.embedder()
                sv.network_indexed_node_types.value = network_indexed_node_types

                (
                    sv.network_embedded_texts.value,
                    sv.network_nearest_text_distances.value,
                    sv.network_nearest_text_indices.value,
                ) = await index_nodes(
                    network_indexed_node_types,
                    sv.network_overall_graph.value,
                    [callback],
                    functions_embedder,
                    None,
                    sv_home.save_cache.value,
                )
                pb.empty()

            if infer:
                pb = st.progress(0, "Inferring texts...")

                def on_inferring_batch_change(
                    current=0, total=0, message="In progress...."
                ):
                    pb.progress(
                        (current) / total,
                        f"{message} {current} of {total}",
                    )

                callback_infer = ProgressBatchCallback()
                callback_infer.on_batch_change = on_inferring_batch_change
                sv.network_similarity_threshold.value = network_similarity_threshold

                sv.network_inferred_links.value = infer_nodes(
                    network_similarity_threshold,
                    sv.network_embedded_texts.value,
                    sv.network_nearest_text_indices.value,
                    sv.network_nearest_text_distances.value,
                    [callback_infer],
                )
                pb.empty()

            inferred_links_count = len(sv.network_inferred_links.value)
            if len(sv.network_embedded_texts.value) > 0:
                st.markdown(
                    f"*Number of nodes indexed*: {len(sv.network_embedded_texts.value)}"
                )
            if inferred_links_count > 0:
                st.markdown(f"*Number of links inferred*: {inferred_links_count}")
                inferred_df = build_inferred_df(sv.network_inferred_links.value)
                st.dataframe(
                    inferred_df.to_pandas(), hide_index=True, use_container_width=True
                )
            else:
                st.markdown(f"*No inferred links*")

        with part_col:
            st.markdown("##### Identify networks")
            attributes_df = pd.DataFrame(
                sv.network_attributes_list.value, columns=["Attribute"]
            )

            search = st.text_input("Search for attributes to remove", "")
            if search != "":
                attributes_df = attributes_df[
                    attributes_df["Attribute"].str.contains(search, case=False)
                ]

            selected_rows = ui_components.dataframe_with_selections(
                attributes_df,
                sv.network_additional_trimmed_attributes.value,
                "Attribute",
                "Remove",
                key="remove_attribute_table",
            )
            sv.network_additional_trimmed_attributes.value = selected_rows[
                "Attribute"
            ].tolist()

            c1, c2, c3, c4 = st.columns([1, 1, 1, 1])
            with c1:
                network_max_attribute_degree = st.number_input(
                    "Maximum attribute degree",
                    min_value=1,
                    value=sv.network_max_attribute_degree.value,
                    help="The maximum number of entities that can share an attribute before it is removed from the network.",
                )
            with c2:
                network_max_network_entities = st.number_input(
                    "Max network entities",
                    min_value=1,
                    value=sv.network_max_network_entities.value,
                    help="Any network with entities >= max_network_entities will be isolated into a subnetwork",
                )
            with c3:
                network_supporting_attribute_types = st.multiselect(
                    "Supporting attribute types",
                    default=sv.network_supporting_attribute_types.value,
                    options=sorted(sv.network_node_types.value),
                    help="Attribute types that should not be used to detect networks (e.g., because of potential noise/unreliability) but which should be added back into detected networks for context.",
                )
            comm_count = 0
            with c4:
                st.text("")
                st.text("")
                identify = st.button("Identify networks")
            if identify:
                sv.network_max_attribute_degree.value = network_max_attribute_degree
                sv.network_max_network_entities.value = network_max_network_entities
                sv.network_supporting_attribute_types.value = (
                    network_supporting_attribute_types
                )

                with st.spinner("Identifying networks..."):
                    sv.network_table_index.value += 1
                    (trimmed_degrees, trimmed_nodes) = trim_nodeset(
                        sv.network_overall_graph.value,
                        sv.network_additional_trimmed_attributes.value,
                        sv.network_max_attribute_degree.value,
                    )

                    sv.network_trimmed_attributes.value = (
                        pd.DataFrame(
                            trimmed_degrees,
                            columns=["Attribute", "Linked Entities"],
                        )
                        .sort_values("Linked Entities", ascending=False)
                        .reset_index(drop=True)
                    )

                    (
                        sv.network_community_nodes.value,
                        sv.network_entity_to_community_ix.value,
                    ) = build_networks(
                        sv.network_overall_graph.value,
                        trimmed_nodes,
                        sv.network_inferred_links.value,
                        sv.network_supporting_attribute_types.value,
                        sv.network_max_network_entities.value,
                    )

                entity_records = build_entity_records(
                    sv.network_community_nodes.value,
                    sv.network_integrated_flags.value,
                )

                sv.network_entity_df.value = pd.DataFrame(
                    entity_records,
                    columns=[
                        "Entity ID",
                        "Entity Flags",
                        "Network ID",
                        "Network Entities",
                        "Network Flags",
                        "Flagged",
                        "Flags/Entity",
                        "Flagged/Unflagged",
                    ],
                )
                sv.network_entity_df.value = sv.network_entity_df.value.sort_values(
                    by=["Flagged/Unflagged"], ascending=False
                ).reset_index(drop=True)
                sv.network_table_index.value += 1
                st.rerun()
            comm_count = len(sv.network_community_nodes.value)

            if comm_count > 0:
                comm_sizes = [
                    len(comm)
                    for comm in sv.network_community_nodes.value
                    if len(comm) > 1
                ]
                max_comm_size = max(comm_sizes)
                trimmed_atts = len(sv.network_trimmed_attributes.value)
                st.markdown(
                    f"*Networks identified: {comm_count} ({len(comm_sizes)} with multiple entities, maximum {max_comm_size})*"
                )
                st.markdown(
                    f"*Attributes removed because of high degree*: {trimmed_atts}"
                )

                attributes_df = pd.DataFrame(
                    sv.network_attributes_list.value, columns=["Attribute"]
                )
                if trimmed_atts > 0:
                    st.dataframe(
                        sv.network_trimmed_attributes.value,
                        hide_index=True,
                        use_container_width=True,
                    )

                entities = sv.network_entity_df.value.copy()
                entities_renamed = []
                for i, name in enumerate(entities["Entity ID"], start=1):
                    entities_renamed.append((name, f"Entity ID_{i!s}"))
                sv.network_entities_renamed.value = entities_renamed

    with view_tab:
        if len(sv.network_entity_df.value) == 0:
            st.warning("Detect networks to continue.")
        else:
            with st.expander("View entity networks", expanded=True):
                b1, b2, b3, _b4 = st.columns([1, 1, 1, 4])
                with b1:
                    show_entities = st.checkbox(
                        "Show entities", value=sv.network_last_show_entities.value
                    )
                with b2:
                    show_groups = st.checkbox(
                        "Show groups", value=sv.network_last_show_groups.value
                    )
                with b3:
                    dl_button = st.empty()

                show_df = sv.network_entity_df.value.copy()
                if show_groups != sv.network_last_show_groups.value:
                    sv.network_last_show_groups.value = show_groups
                    sv.network_table_index.value += 1
                    st.rerun()
                if show_entities != sv.network_last_show_entities.value:
                    sv.network_last_show_entities.value = show_entities
                    sv.network_table_index.value += 1
                    st.rerun()
                if show_groups:
                    for group_links in sv.network_group_links.value:
                        selected_df = pd.DataFrame(
                            group_links, columns=["Entity ID", "Group", "Value"]
                        ).replace("nan", "")
                        selected_df = selected_df[selected_df["Value"] != ""]
                        # Use group values as columns with values in them
                        selected_df = selected_df.pivot_table(
                            index="Entity ID",
                            columns="Group",
                            values="Value",
                            aggfunc="first",
                        ).reset_index()
                        show_df = show_df.merge(selected_df, on="Entity ID", how="left")
                last_df = show_df.copy()
                if not show_entities:
                    last_df = (
                        last_df.drop(columns=["Entity ID", "Entity Flags"])
                        .drop_duplicates()
                        .reset_index(drop=True)
                    )
                dl_button.download_button(
                    "Download network data",
                    last_df.to_csv(index=False),
                    "network_data.csv",
                    "Download network data",
                )
                gb = GridOptionsBuilder.from_dataframe(last_df)
                gb.configure_default_column(
                    flex=1,
                    wrapText=True,
                    wrapHeaderText=True,
                    enablePivot=False,
                    enableValue=False,
                    enableRowGroup=False,
                )
                gb.configure_selection(selection_mode="single", use_checkbox=False)
                gb.configure_side_bar()
                gridoptions = gb.build()
                response = AgGrid(
                    last_df,
                    key=f"report_grid_{sv.network_table_index.value}",
                    height=400,
                    gridOptions=gridoptions,
                    enable_enterprise_modules=False,
                    update_mode=GridUpdateMode.SELECTION_CHANGED,
                    data_return_mode=DataReturnMode.FILTERED_AND_SORTED,
                    fit_columns_on_grid_load=False,
                    header_checkbox_selection_filtered_only=False,
                    use_checkbox=False,
                    enable_quicksearch=True,
                    reload_data=True,
                    columns_auto_size_mode=ColumnsAutoSizeMode.FIT_ALL_COLUMNS_TO_VIEW,
                )

            selected_entity = (
                response["selected_rows"][0]["Entity ID"]
                if len(response["selected_rows"]) > 0
                and "Entity ID" in response["selected_rows"][0]
                else ""
            )
            selected_network = (
                response["selected_rows"][0]["Network ID"]
                if len(response["selected_rows"]) > 0
                else ""
            )

            if selected_network != "":
                if (
                    selected_network != sv.network_selected_community.value
                    or selected_entity != sv.network_selected_entity.value
                ):
                    sv.network_report.value = ""
                    sv.network_report_validation.value = {}

                sv.network_selected_entity.value = selected_entity
                sv.network_selected_community.value = selected_network
                c_nodes = sv.network_community_nodes.value[selected_network]
                trimmed_attr = {t[0] for t in sv.network_trimmed_attributes.value}
                network_entities_graph = build_network_from_entities(
                    sv.network_overall_graph.value,
                    sv.network_entity_to_community_ix.value,
                    sv.network_integrated_flags.value,
                    trimmed_attr,
                    sv.network_inferred_links.value,
                    c_nodes,
                )

                if selected_entity != "":
                    context = "Upload risk flags to see risk exposure report."
                    if len(sv.network_integrated_flags.value) > 0:
                        context = build_exposure_report(
                            sv.network_integrated_flags.value,
                            selected_entity,
                            c_nodes,
                            network_entities_graph,
                        )
                        sv.network_risk_exposure.value = context
                else:
                    sv.network_risk_exposure.value = ""

                full_links_df = pd.DataFrame(
                    list(network_entities_graph.edges()), columns=["source", "target"]
                )
                full_links_df["attribute"] = full_links_df["target"].apply(
                    lambda x: x.split(ATTRIBUTE_VALUE_SEPARATOR)[0]
                )
                network_entities_simplified_graph = simplify_entities_graph(
                    network_entities_graph
                )
                merged_nodes_df = pd.DataFrame(
                    [
                        (n, d["type"], d["flags"])
                        for n, d in network_entities_simplified_graph.nodes(data=True)
                    ],
                    columns=["node", "type", "flags"],
                )
                merged_links_df = pd.DataFrame(
                    list(network_entities_simplified_graph.edges()),
                    columns=["source", "target"],
                )
                merged_links_df["attribute"] = merged_links_df["target"].apply(
                    lambda x: x.split(ATTRIBUTE_VALUE_SEPARATOR)[0]
                )
                c1, c2 = st.columns([2, 1])

                with c1:
                    container = st.container()
                with c2:
                    graph_type = st.radio(
                        "Graph type", ["Full", "Simplified"], horizontal=True
                    )
                    st.markdown(sv.network_risk_exposure.value)
                with container:
                    entity_selected = (
                        f"{ENTITY_LABEL}{ATTRIBUTE_VALUE_SEPARATOR}{selected_entity}"
                    )
                    attribute_types = [
                        ENTITY_LABEL,
                        *list(sv.network_node_types.value),
                    ]

                    if graph_type == "Full":
                        nodes, edges = get_entity_graph(
                            network_entities_graph,
                            entity_selected,
                            attribute_types,
                        )

                        nodes_agraph = [Node(**node) for node in nodes]
                        edges_agraph = [Edge(**edge) for edge in edges]
                    else:
                        nodes, edges = get_entity_graph(
                            network_entities_simplified_graph,
                            entity_selected,
                            attribute_types,
                        )

                    if selected_entity != "":
                        container.markdown(
                            f"##### Entity {selected_entity} in Network {selected_network} ({graph_type.lower()})"
                        )
                    else:
                        container.markdown(
                            f"##### Network {selected_network} ({graph_type.lower()})"
                        )

                    nodes_agraph = [Node(**node) for node in nodes]
                    edges_agraph = [Edge(**edge) for edge in edges]

                    agraph(
                        nodes=nodes_agraph,
                        edges=edges_agraph,
                        config=rn_variables.agraph_config,
                    )
                sv.network_merged_links_df.value = merged_links_df
                sv.network_merged_nodes_df.value = merged_nodes_df
            else:
                st.warning(
                    "Select column headers to rank networks by that attribute. Use quickfilter or column filters to narrow down the list of networks. Select a network to continue."
                )

    with report_tab:
        if (
            sv.network_selected_entity.value == ""
            and sv.network_selected_community.value == ""
        ):
            st.warning("Select a network or entity to continue.")
        else:
            c1, c2 = st.columns([2, 3])
            with c1:
                selected_entity = sv.network_selected_entity.value

                variables = {
                    "entity_id": sv.network_selected_entity.value,
                    "network_id": sv.network_selected_community.value,
                    "max_flags": sv.network_max_entity_flags.value,
                    "mean_flags": sv.network_mean_flagged_flags.value,
                    "exposure": sv.network_risk_exposure.value,
                    "network_nodes": sv.network_merged_nodes_df.value.to_csv(
                        index=False
                    ),
                    "network_edges": sv.network_merged_links_df.value.to_csv(
                        index=False
                    ),
                }
                sv.network_system_prompt.value = prompts.list_prompts
                generate, messages, reset = ui_components.generative_ai_component(
                    sv.network_system_prompt, variables
                )
                if reset:
                    sv.network_system_prompt.value["user_prompt"] = prompts.user_prompt
                    st.rerun()
            with c2:
                if sv.network_selected_entity.value != "":
                    st.markdown(f"##### Selected entity: {selected_entity}")
                else:
                    st.markdown(
                        f"##### Selected network: {sv.network_selected_community.value}"
                    )
                report_placeholder = st.empty()
                gen_placeholder = st.empty()
                if selected_entity != selected_entity:
                    sv.network_report.value = ""
                    sv.network_report_validation.value = {}

                callback = ui_components.create_markdown_callback(report_placeholder)
                if generate:
                    connection_bar = st.progress(10, text="Connecting to AI...")

                    def empty_connection_bar(_):
                        connection_bar.empty()

                    callback_bar = ui_components.remove_connection_bar(
                        empty_connection_bar
                    )

                    try:
                        result = ui_components.generate_text(
                            messages, [callback, callback_bar]
                        )

                        sv.network_report.value = result

                        validation, messages_to_llm = ui_components.validate_ai_report(
                            messages, result
                        )
                        sv.network_report_validation.value = validation
                        sv.network_report_validation_messages.value = messages_to_llm
                        st.rerun()
                    except Exception as _e:
                        empty_connection_bar(_e)
                        raise
                else:
                    if len(sv.network_report.value) == 0:
                        gen_placeholder.warning(
                            "Press the Generate button to create an AI report for the current network."
                        )

                report_data = sv.network_report.value
                report_placeholder.markdown(report_data)

                ui_components.report_download_ui(report_data, "network_report")

                ui_components.build_validation_ui(
                    sv.network_report_validation.value,
                    sv.network_report_validation_messages.value,
                    sv.network_report.value,
                    workflow,
                )<|MERGE_RESOLUTION|>--- conflicted
+++ resolved
@@ -8,54 +8,31 @@
 import streamlit as st
 import workflows.detect_entity_networks.functions as functions
 import workflows.detect_entity_networks.variables as rn_variables
-from st_aggrid import (
-    AgGrid,
-    ColumnsAutoSizeMode,
-    DataReturnMode,
-    GridOptionsBuilder,
-    GridUpdateMode,
-)
+from st_aggrid import (AgGrid, ColumnsAutoSizeMode, DataReturnMode,
+                       GridOptionsBuilder, GridUpdateMode)
 from streamlit_agraph import Edge, Node, agraph
 from util import ui_components
 from util.session_variables import SessionVariables
 
-<<<<<<< HEAD
-from toolkit.detect_entity_networks import get_readme, prompts
-=======
 from app.tutorials import get_tutorial
 from toolkit.detect_entity_networks import get_readme as get_intro
 from toolkit.detect_entity_networks import prompts
->>>>>>> be8e9515
-from toolkit.detect_entity_networks.config import (
-    ENTITY_LABEL,
-    SIMILARITY_THRESHOLD_MAX,
-    SIMILARITY_THRESHOLD_MIN,
-)
+from toolkit.detect_entity_networks.config import (ENTITY_LABEL,
+                                                   SIMILARITY_THRESHOLD_MAX,
+                                                   SIMILARITY_THRESHOLD_MIN)
 from toolkit.detect_entity_networks.explore_networks import (
-    build_network_from_entities,
-    get_entity_graph,
-    simplify_entities_graph,
-)
-from toolkit.detect_entity_networks.exposure_report import build_exposure_report
+    build_network_from_entities, get_entity_graph, simplify_entities_graph)
+from toolkit.detect_entity_networks.exposure_report import \
+    build_exposure_report
 from toolkit.detect_entity_networks.identify_networks import (
-    build_entity_records,
-    build_networks,
-    trim_nodeset,
-)
-from toolkit.detect_entity_networks.index_and_infer import (
-    build_inferred_df,
-    index_and_infer,
-    index_nodes,
-    infer_nodes,
-)
+    build_entity_records, build_networks, trim_nodeset)
+from toolkit.detect_entity_networks.index_and_infer import (build_inferred_df,
+                                                            index_and_infer,
+                                                            index_nodes,
+                                                            infer_nodes)
 from toolkit.detect_entity_networks.prepare_model import (
-    build_flag_links,
-    build_flags,
-    build_groups,
-    build_main_graph,
-    format_data_columns,
-    generate_attribute_links,
-)
+    build_flag_links, build_flags, build_groups, build_main_graph,
+    format_data_columns, generate_attribute_links)
 from toolkit.detect_entity_networks.protected_mode import protect_data
 from toolkit.helpers.constants import ATTRIBUTE_VALUE_SEPARATOR
 from toolkit.helpers.progress_batch_callback import ProgressBatchCallback
@@ -75,11 +52,7 @@
     )
     selected_df = None
     with intro_tab:
-<<<<<<< HEAD
-        st.markdown(get_readme())
-=======
         st.markdown(get_intro() + get_tutorial("detect_entity_networks"))
->>>>>>> be8e9515
     with uploader_tab:
         uploader_col, model_col = st.columns([3, 2])
         with uploader_col:

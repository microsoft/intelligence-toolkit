# Copyright (c) 2024 Microsoft Corporation. All rights reserved.
# Licensed under the MIT license. See LICENSE file in the project.
#

import os

# ruff: noqa
import pandas as pd
import polars as pl
import streamlit as st
import workflows.detect_entity_networks.functions as functions
import workflows.detect_entity_networks.variables as rn_variables
import app.util.example_outputs_ui as example_outputs_ui
from st_aggrid import (AgGrid, ColumnsAutoSizeMode, DataReturnMode,
                       GridOptionsBuilder, GridUpdateMode)
from streamlit_agraph import Edge, Node, agraph, Config
from util import ui_components
from util.session_variables import SessionVariables

from toolkit.detect_entity_networks import prompts
from toolkit.detect_entity_networks.config import (ENTITY_LABEL,
                                                   SIMILARITY_THRESHOLD_MAX,
                                                   SIMILARITY_THRESHOLD_MIN)
from toolkit.detect_entity_networks.explore_networks import (
    build_network_from_entities, get_entity_graph, simplify_entities_graph)
from toolkit.detect_entity_networks.exposure_report import \
    build_exposure_report
from toolkit.detect_entity_networks.identify_networks import (
    build_entity_records, build_networks, trim_nodeset)
from toolkit.detect_entity_networks.index_and_infer import (build_inferred_df,
                                                            index_and_infer,
                                                            index_nodes,
                                                            infer_nodes)
from toolkit.detect_entity_networks.prepare_model import (
    build_flag_links,
    build_flags,
    build_groups,
    build_main_graph,
    format_data_columns,
    generate_attribute_links,
)
from toolkit.helpers.constants import ATTRIBUTE_VALUE_SEPARATOR
from toolkit.helpers.progress_batch_callback import ProgressBatchCallback


def get_intro():
    file_path = os.path.join(os.path.dirname(__file__), "README.md")
    with open(file_path) as file:
        return file.read()


async def create(sv: rn_variables.SessionVariables, workflow=None):
    sv_home = SessionVariables("home")

    intro_tab, uploader_tab, process_tab, view_tab, report_tab, examples_tab = st.tabs(
        [
            "Detect Entity Networks workflow:",
            "Create data model",
            "Process data model",
            "Explore networks",
            "Generate AI network reports",
            "View example outputs"
        ]
    )
    selected_df = None
    with intro_tab:
        st.markdown(get_intro())
    with uploader_tab:
        uploader_col, model_col = st.columns([3, 2])
        with uploader_col:
            _, selected_df, changed = ui_components.multi_csv_uploader(
                "Upload multiple CSVs",
                sv.network_uploaded_files,
                sv.network_upload_key.value,
                "network_uploader",
                sv.network_max_rows_to_process,
            )
        with model_col:
            st.markdown("##### Map columns to model")
            if selected_df is None:
                st.warning("Upload and select a file to continue")
            else:
                options = ["", *selected_df.columns.to_numpy()]
                link_type = st.radio(
                    "Link type",
                    [
                        "Entity-Attribute",
                        "Entity-Flag",
                        "Entity-Group",
                    ],
                    horizontal=True,
                    help="Select the type of link to create. Entity-Attribute links connect entities with shared attributes, Entity-Flag links connect entities to risk flags, and Entity-Group links enable filtering of detected networks by specified grouping attributes.",
                )
                entity_col = st.selectbox(
                    "Entity ID column",
                    options,
                    help="The column containing unique entity identifiers, shared across datasets.",
                )
                if link_type == "Entity-Attribute":
                    value_cols = st.multiselect(
                        "Attribute value column(s) to link on",
                        [o for o in options if o != entity_col],
                        help="The column(s) containing attribute values that would only be shared by closely related entities.",
                    )
                elif link_type == "Entity-Flag":
                    value_cols = st.multiselect(
                        "Flag value column(s)",
                        [o for o in options if o != entity_col],
                        help="The column(s) containing risk flags associated with entities.",
                    )
                    flag_agg = st.selectbox(
                        "Flag format",
                        ["Count", "Instance"],
                        help="How flags are represented: as individual instances or as aggregate counts in a flag value column.",
                    )
                elif link_type == "Entity-Group":
                    value_cols = st.multiselect(
                        "Group value column(s) to group on",
                        [o for o in options if o != entity_col],
                        help="The column(s) containing group values that are shared by groups of broadly related entities.",
                    )
                b1, b2 = st.columns([1, 1])
                with b1:
                    groups = set()
                    if st.button(
                        "Add links to model",
                        disabled=entity_col == ""
                        or len(value_cols) == 0
                        or link_type == "",
                    ):
                        with st.spinner("Adding links to model..."):
                            selected_df = format_data_columns(
                                pl.from_pandas(selected_df), value_cols, entity_col
                            )
                            if link_type == "Entity-Attribute":
                                attribute_links = generate_attribute_links(
                                    selected_df,
                                    entity_col,
                                    value_cols,
                                    sv.network_attribute_links.value,
                                )
                                sv.network_attribute_links.value = attribute_links
                                node_types = set()
                                for attribute_link in attribute_links:
                                    node_types.add(attribute_link[0][1])

                                sv.network_node_types.value = node_types
                                sv.network_overall_graph.value = build_main_graph(
                                    attribute_links
                                )
                            elif link_type == "Entity-Flag":
                                flag_links = build_flag_links(
                                    selected_df,
                                    entity_col,
                                    flag_agg,
                                    value_cols,
                                    sv.network_flag_links.value,
                                )
                                sv.network_flag_links.value = flag_links

                                (
                                    sv.network_integrated_flags.value,
                                    sv.network_max_entity_flags.value,
                                    sv.network_mean_flagged_flags.value,
                                ) = build_flags(sv.network_flag_links.value)
                            elif link_type == "Entity-Group":
                                sv.network_group_links.value = build_groups(
                                    value_cols,
                                    selected_df,
                                    entity_col,
                                    sv.network_group_links.value,
                                )
                with b2:
                    if st.button(
                        "Clear data model",
                        disabled=entity_col == ""
                        or len(value_cols) == 0
                        or link_type == "",
                    ):
                        sv.network_attribute_links.value = []
                        sv.network_flag_links.value = []
                        sv.network_group_links.value = []
                        sv.network_overall_graph.value = None
                        sv.network_entity_graph.value = None
                        sv.network_community_df.value = pd.DataFrame()
                        sv.network_integrated_flags.value = pl.DataFrame()

            num_entities = 0
            num_attributes = 0
            num_edges = 0
            num_flags = 0
            groups = set()
            for link_list in sv.network_group_links.value:
                for link in link_list:
                    groups.add(f"{link[1]}{ATTRIBUTE_VALUE_SEPARATOR}{link[2]}")
            if sv.network_overall_graph.value is not None:
                all_nodes = sv.network_overall_graph.value.nodes()
                entity_nodes = [
                    node for node in all_nodes if node.startswith(ENTITY_LABEL)
                ]
                sv.network_attributes_list.value = [
                    node for node in all_nodes if not node.startswith(ENTITY_LABEL)
                ]
                num_entities = len(entity_nodes)
                num_attributes = len(all_nodes) - num_entities
                num_edges = len(sv.network_overall_graph.value.edges())

            if len(sv.network_integrated_flags.value) > 0:
                num_flags = sv.network_integrated_flags.value["count"].sum()
            if num_entities > 0:
                st.markdown("##### Data model summary")
                st.markdown(
                    f"*Number of entities*: {num_entities}<br/>*Number of attributes*: {num_attributes}<br/>*Number of links*: {num_edges}<br/>*Number of flags*: {num_flags}<br/>*Number of groups*: {len(groups)}",
                    unsafe_allow_html=True,
                )
            else:
                st.warning("Add links to the model to continue.")

    with process_tab:
        index_col, part_col = st.columns([1, 1])
        with index_col:
            st.markdown("##### Match similar nodes (optional)")
            fuzzy_options = sorted(
                [
                    ENTITY_LABEL,
                    *list(sv.network_node_types.value),
                ]
            )
            network_indexed_node_types = st.multiselect(
                "Select node types to fuzzy match",
                default=sv.network_indexed_node_types.value,
                options=fuzzy_options,
                help="Select the node types to embed into a multi-dimensional semantic space for fuzzy matching.",
            )
            local_embedding = st.toggle(
                "Use local embeddings",
                sv.network_local_embedding_enabled.value,
                help="Use local embeddings to index nodes. If disabled, the model will use OpenAI embeddings.",
            )
            index = st.button(
                "Index nodes",
                disabled=len(network_indexed_node_types) == 0,
            )
            network_similarity_threshold = st.number_input(
                "Similarity threshold for fuzzy matching (max)",
                min_value=SIMILARITY_THRESHOLD_MIN,
                max_value=SIMILARITY_THRESHOLD_MAX,
                step=0.001,
                format="%f",
                value=sv.network_similarity_threshold.value,
                help="The maximum cosine similarity threshold for inferring links between nodes based on their embeddings. Higher values will infer more links, but may also infer more false positives.",
            )

            c_1, c_2 = st.columns([4, 1])
            with c_1:
                infer = st.button(
<<<<<<< HEAD
                    "Infer nodes",
                    disabled=len(sv.network_embedded_texts.value) == 0
                    or len(network_indexed_node_types) == 0,
=======
                    "Infer links",
                    disabled=len(network_indexed_node_types) == 0,
>>>>>>> 8c8ef64c
                )
            with c_2:
                clear_inferring = st.button(
                    "Clear inferred links",
                    disabled=len(sv.network_inferred_links.value) == 0,
                )
            if clear_inferring:
                sv.network_inferred_links.value = []
                st.rerun()

            if index:
                pb = st.progress(0, "Embedding text batches...")

                def on_embedding_batch_change(
                    current=0, total=0, message="In progress...."
                ):
                    pb.progress(
                        (current) / total,
                        f"{message} {current} of {total}",
                    )

                callback = ProgressBatchCallback()
                callback.on_batch_change = on_embedding_batch_change

                functions_embedder = functions.embedder(local_embedding)
                sv.network_indexed_node_types.value = network_indexed_node_types

                (
                    sv.network_embedded_texts.value,
                    sv.network_nearest_text_distances.value,
                    sv.network_nearest_text_indices.value,
                ) = await index_nodes(
                    network_indexed_node_types,
                    sv.network_overall_graph.value,
                    [callback],
                    functions_embedder,
                    None,
                    sv_home.save_cache.value,
                )
                pb.empty()
                st.rerun()

            if infer:
                pb = st.progress(0, "Inferring texts...")

                def on_inferring_batch_change(
                    current=0, total=0, message="In progress...."
                ):
                    pb.progress(
                        (current) / total,
                        f"{message} {current} of {total}",
                    )

                callback_infer = ProgressBatchCallback()
                callback_infer.on_batch_change = on_inferring_batch_change
                sv.network_similarity_threshold.value = network_similarity_threshold

                sv.network_inferred_links.value = infer_nodes(
                    network_similarity_threshold,
                    sv.network_embedded_texts.value,
                    sv.network_nearest_text_indices.value,
                    sv.network_nearest_text_distances.value,
                    [callback_infer],
                )
                pb.empty()

            inferred_links_count = len(sv.network_inferred_links.value)
            if len(sv.network_embedded_texts.value) > 0:
                st.markdown(
                    f"*Number of nodes indexed*: {len(sv.network_embedded_texts.value)}"
                )
            if inferred_links_count > 0:
                st.markdown(f"*Number of links inferred*: {inferred_links_count}")
                inferred_df = build_inferred_df(sv.network_inferred_links.value)
                st.dataframe(
                    inferred_df.to_pandas(), hide_index=True, use_container_width=True
                )
            else:
                st.markdown(f"*No inferred links*")

        with part_col:
            st.markdown("##### Constrain networks")
            attributes_df = pd.DataFrame(
                sv.network_attributes_list.value, columns=["Attribute"]
            )
            with st.expander("Remove attributes"):
                search = st.text_input("Search for attributes to remove", "")
                if search != "":
                    attributes_df = attributes_df[
                        attributes_df["Attribute"].str.contains(search, case=False)
                    ]

                selected_rows = ui_components.dataframe_with_selections(
                    attributes_df,
                    sv.network_additional_trimmed_attributes.value,
                    "Attribute",
                    "Remove",
                    key="remove_attribute_table",
                )
                sv.network_additional_trimmed_attributes.value = selected_rows[
                    "Attribute"
                ].tolist()

            c1, c2, c3 = st.columns([1, 1, 1])
            with c1:
                network_max_attribute_degree = st.number_input(
                    "Maximum attribute degree",
                    min_value=1,
                    value=sv.network_max_attribute_degree.value,
                    help="The maximum number of entities that can share an attribute before it is removed from the network.",
                )
            with c2:
                network_max_network_entities = st.number_input(
                    "Max network entities",
                    min_value=1,
                    value=sv.network_max_network_entities.value,
                    help="Any network with entities >= max_network_entities will be isolated into a subnetwork",
                )
            with c3:
                network_supporting_attribute_types = st.multiselect(
                    "Supporting attribute types",
                    default=sv.network_supporting_attribute_types.value,
                    options=sorted(sv.network_node_types.value),
                    help="Attribute types that should not be used to detect networks (e.g., because of potential noise/unreliability) but which should be added back into detected networks for context.",
                )
            comm_count = 0

            identify = st.button("Identify networks")
            if identify:
                sv.network_max_attribute_degree.value = network_max_attribute_degree
                sv.network_max_network_entities.value = network_max_network_entities
                sv.network_supporting_attribute_types.value = (
                    network_supporting_attribute_types
                )

                with st.spinner("Identifying networks..."):
                    sv.network_table_index.value += 1
                    (trimmed_degrees, trimmed_nodes) = trim_nodeset(
                        sv.network_overall_graph.value,
                        sv.network_additional_trimmed_attributes.value,
                        sv.network_max_attribute_degree.value,
                    )

                    sv.network_trimmed_attributes.value = (
                        pd.DataFrame(
                            trimmed_degrees,
                            columns=["Attribute", "Linked Entities"],
                        )
                        .sort_values("Linked Entities", ascending=False)
                        .reset_index(drop=True)
                    )

                    (
                        sv.network_community_nodes.value,
                        sv.network_entity_to_community_ix.value,
                    ) = build_networks(
                        sv.network_overall_graph.value,
                        trimmed_nodes,
                        sv.network_inferred_links.value,
                        sv.network_supporting_attribute_types.value,
                        sv.network_max_network_entities.value,
                    )

                entity_records = build_entity_records(
                    sv.network_community_nodes.value,
                    sv.network_integrated_flags.value,
                    sv.network_inferred_links.value,
                )

                sv.network_entity_df.value = pd.DataFrame(
                    entity_records,
                    columns=[
                        "entity_id",
                        "entity_flags",
                        "network_id",
                        "network_entities",
                        "network_flags",
                        "flagged",
                        "flags/entity",
                        "flagged/unflagged",
                    ],
                )
                sv.network_entity_df.value = sv.network_entity_df.value.sort_values(
                    by=["flagged/unflagged"], ascending=False
                ).reset_index(drop=True)
                sv.network_table_index.value += 1
                st.rerun()
            comm_count = len(sv.network_community_nodes.value)

            if comm_count > 0:
                comm_sizes = [
                    len(comm)
                    for comm in sv.network_community_nodes.value
                    if len(comm) > 1
                ]
                max_comm_size = max(comm_sizes)
                trimmed_atts = len(sv.network_trimmed_attributes.value)
                st.markdown(
                    f"*Networks identified: {comm_count} ({len(comm_sizes)} with multiple entities, maximum {max_comm_size})*"
                )
                st.markdown(
                    f"*Attributes removed because of high degree*: {trimmed_atts}"
                )

                attributes_df = pd.DataFrame(
                    sv.network_attributes_list.value, columns=["Attribute"]
                )
                if trimmed_atts > 0:
                    st.dataframe(
                        sv.network_trimmed_attributes.value,
                        hide_index=True,
                        use_container_width=True,
                    )
    with view_tab:
        if len(sv.network_entity_df.value) == 0:
            st.warning("Detect networks to continue.")
        else:
            with st.expander("Select entity network", expanded=True):
                c1, c2 = st.columns([1, 5])
                with c1:
                    st.markdown("##### Options")
                    show_entities = st.checkbox(
                        "Show entities", value=sv.network_last_show_entities.value
                    )
                    show_groups = st.checkbox(
                        "Show groups", value=sv.network_last_show_groups.value
                    )
                    graph_type = st.radio(
                        "Graph type", ["Full", "Simplified"], horizontal=False
                    )
                    dl_button = st.empty()

                    show_df = sv.network_entity_df.value.copy()
                    if show_groups != sv.network_last_show_groups.value:
                        sv.network_last_show_groups.value = show_groups
                        sv.network_table_index.value += 1
                        st.rerun()
                    if show_entities != sv.network_last_show_entities.value:
                        sv.network_last_show_entities.value = show_entities
                        sv.network_table_index.value += 1
                        st.rerun()
                    if show_groups:
                        for group_links in sv.network_group_links.value:
                            selected_df = pd.DataFrame(
                                group_links, columns=["entity_id", "group", "value"]
                            ).replace("nan", "")
                            selected_df = selected_df[selected_df["value"] != ""]
                            # Use group values as columns with values in them
                            selected_df = selected_df.pivot_table(
                                index="entity_id",
                                columns="group",
                                values="value",
                                aggfunc="first",
                            ).reset_index()
                            show_df = show_df.merge(selected_df, on="entity_id", how="left")
                    last_df = show_df.copy()
                    if not show_entities:
                        last_df = (
                            last_df.drop(columns=["entity_id", "entity_flags"])
                            .drop_duplicates()
                            .reset_index(drop=True)
                        )
                    dl_button.download_button(
                        "Download network CSV",
                        last_df.to_csv(index=False),
                        "network_data.csv",
                        "download_network_csv",
                    )
                with c2:
                    gb = GridOptionsBuilder.from_dataframe(last_df)
                    gb.configure_default_column(
                        flex=1,
                        wrapText=True,
                        wrapHeaderText=True,
                        enablePivot=False,
                        enableValue=False,
                        enableRowGroup=False,
                    )
                    gb.configure_selection(selection_mode="single", use_checkbox=False)
                    gb.configure_side_bar()
                    gridoptions = gb.build()
                    response = AgGrid(
                        last_df,
                        key=f"report_grid_{sv.network_table_index.value}",
                        height=250,
                        gridOptions=gridoptions,
                        enable_enterprise_modules=False,
                        update_mode=GridUpdateMode.SELECTION_CHANGED,
                        data_return_mode=DataReturnMode.FILTERED_AND_SORTED,
                        fit_columns_on_grid_load=False,
                        header_checkbox_selection_filtered_only=False,
                        use_checkbox=False,
                        enable_quicksearch=True,
                        reload_data=True,
                        columns_auto_size_mode=ColumnsAutoSizeMode.FIT_ALL_COLUMNS_TO_VIEW,
                    )

            selected_entity = (
                response["selected_rows"][0]["Entity ID"]
                if len(response["selected_rows"]) > 0
                and "Entity ID" in response["selected_rows"][0]
                else ""
            )
            selected_network = (
                response["selected_rows"][0]["Network ID"]
                if len(response["selected_rows"]) > 0
                else ""
            )

            if selected_network != "":
                if (
                    selected_network != sv.network_selected_community.value
                    or selected_entity != sv.network_selected_entity.value
                ):
                    sv.network_report.value = ""
                    sv.network_report_validation.value = {}

                sv.network_selected_entity.value = selected_entity
                sv.network_selected_community.value = selected_network
                c_nodes = sv.network_community_nodes.value[selected_network]
                trimmed_attr = {t[0] for t in sv.network_trimmed_attributes.value}
                network_entities_graph = build_network_from_entities(
                    sv.network_overall_graph.value,
                    sv.network_entity_to_community_ix.value,
                    sv.network_integrated_flags.value,
                    trimmed_attr,
                    sv.network_inferred_links.value,
                    c_nodes,
                )
                if selected_entity != "":
                    context = "Upload risk flags to see risk exposure report."
                    if len(sv.network_integrated_flags.value) > 0:
                        
                        context = build_exposure_report(
                            sv.network_integrated_flags.value,
                            selected_entity,
                            c_nodes,
                            network_entities_graph,
                            sv.network_inferred_links.value,
                        )
                        sv.network_risk_exposure.value = context
                else:
                    sv.network_risk_exposure.value = ""

                full_links_df = pd.DataFrame(
                    list(network_entities_graph.edges()), columns=["source", "target"]
                )
                full_links_df["attribute"] = full_links_df["target"].apply(
                    lambda x: x.split(ATTRIBUTE_VALUE_SEPARATOR)[0]
                )
                network_entities_simplified_graph = simplify_entities_graph(
                    network_entities_graph
                )
                merged_nodes_df = pd.DataFrame(
                    [
                        (n, d["type"], d["flags"])
                        for n, d in network_entities_simplified_graph.nodes(data=True)
                    ],
                    columns=["node", "type", "flags"],
                )
                merged_links_df = pd.DataFrame(
                    list(network_entities_simplified_graph.edges()),
                    columns=["source", "target"],
                )
                merged_links_df["attribute"] = merged_links_df["target"].apply(
                    lambda x: x.split(ATTRIBUTE_VALUE_SEPARATOR)[0]
                )

                if graph_type == "Full":
                    render_graph = network_entities_graph
                else:
                    render_graph = network_entities_simplified_graph

                if not show_entities:
                    network_vis = st.container()
                else:
                    network_pane, path_pane = st.columns([2, 1])
                    with network_pane:
                        network_vis = st.container()
                   
                with network_vis:
                    entity_selected = (
                        f"{ENTITY_LABEL}{ATTRIBUTE_VALUE_SEPARATOR}{selected_entity}"
                    )
                    attribute_types = [
                        ENTITY_LABEL,
                        *list(sv.network_node_types.value),
                    ]

                    if show_entities:
                        
                        nodes, edges = get_entity_graph(
                            render_graph,
                            entity_selected,
                            attribute_types,
                        )

                        nodes_agraph = [Node(**node) for node in nodes]
                        edges_agraph = [Edge(**edge) for edge in edges]
                    else:
                        nodes, edges = get_entity_graph(
                            render_graph,
                            entity_selected,
                            attribute_types,
                        )

                    if selected_entity != "":
                        network_vis.markdown(
                            f"##### Entity {selected_entity} in Network {selected_network} ({graph_type.lower()})"
                        )
                    else:
                        network_vis.markdown(
                            f"##### Network {selected_network} ({graph_type.lower()})"
                        )

                    nodes_agraph = [Node(**node) for node in nodes]
                    edges_agraph = [Edge(**edge) for edge in edges]

                    default_config = rn_variables.agraph_config
                    config = Config(
                        height=default_config['height'],
                        directed=default_config['directed'],
                        physics=default_config['physics'],
                        hierarchical=default_config['hierarchical'],
                        timestep=default_config['timestep'],
                        width = 850 if show_entities else 1400
                    )

                    agraph(
                        nodes=nodes_agraph,
                        edges=edges_agraph,
                        config=config,
                    )
                if show_entities:
                    with path_pane:
                        st.markdown(sv.network_risk_exposure.value)
                sv.network_merged_links_df.value = merged_links_df
                sv.network_merged_nodes_df.value = merged_nodes_df
            else:
                st.warning(
                    "Select column headers to rank networks by that attribute. Use quickfilter or column filters to narrow down the list of networks. Select a network to continue."
                )

    with report_tab:
        if (
            sv.network_selected_entity.value == ""
            and sv.network_selected_community.value == ""
        ):
            st.warning("Select a network or entity to continue.")
        else:
            c1, c2 = st.columns([2, 3])
            with c1:
                selected_entity = sv.network_selected_entity.value

                variables = {
                    "entity_id": sv.network_selected_entity.value,
                    "network_id": sv.network_selected_community.value,
                    "max_flags": sv.network_max_entity_flags.value,
                    "mean_flags": sv.network_mean_flagged_flags.value,
                    "exposure": sv.network_risk_exposure.value,
                    "network_nodes": sv.network_merged_nodes_df.value.to_csv(
                        index=False
                    ),
                    "network_edges": sv.network_merged_links_df.value.to_csv(
                        index=False
                    ),
                }
                sv.network_system_prompt.value = prompts.list_prompts
                generate, messages, reset = ui_components.generative_ai_component(
                    sv.network_system_prompt, variables
                )
                if reset:
                    sv.network_system_prompt.value["user_prompt"] = prompts.user_prompt
                    st.rerun()
            with c2:
                if sv.network_selected_entity.value != "":
                    st.markdown(f"##### Selected entity: {selected_entity}")
                else:
                    st.markdown(
                        f"##### Selected network: {sv.network_selected_community.value}"
                    )
                report_placeholder = st.empty()
                gen_placeholder = st.empty()
                if selected_entity != selected_entity:
                    sv.network_report.value = ""
                    sv.network_report_validation.value = {}

                callback = ui_components.create_markdown_callback(report_placeholder)
                if generate:
                    connection_bar = st.progress(10, text="Connecting to AI...")

                    def empty_connection_bar(_):
                        connection_bar.empty()

                    callback_bar = ui_components.remove_connection_bar(
                        empty_connection_bar
                    )

                    try:
                        result = ui_components.generate_text(
                            messages, [callback, callback_bar]
                        )

                        sv.network_report.value = result

                        # validation, messages_to_llm = ui_components.validate_ai_report(
                        #     messages, result
                        # )
                        # sv.network_report_validation.value = validation
                        # sv.network_report_validation_messages.value = messages_to_llm
                        st.rerun()
                    except Exception as _e:
                        empty_connection_bar(_e)
                        raise
                else:
                    if len(sv.network_report.value) == 0:
                        gen_placeholder.warning(
                            "Press the Generate button to create an AI report for the current network."
                        )

                report_data = sv.network_report.value
                report_placeholder.markdown(report_data)

                ui_components.report_download_ui(report_data, "network_report")

                # ui_components.build_validation_ui(
                #     sv.network_report_validation.value,
                #     sv.network_report_validation_messages.value,
                #     sv.network_report.value,
                #     workflow,
                # )
    with examples_tab:
        example_outputs_ui.create_example_outputs_ui(examples_tab, workflow)<|MERGE_RESOLUTION|>--- conflicted
+++ resolved
@@ -254,14 +254,9 @@
             c_1, c_2 = st.columns([4, 1])
             with c_1:
                 infer = st.button(
-<<<<<<< HEAD
-                    "Infer nodes",
+                    "Infer links",
                     disabled=len(sv.network_embedded_texts.value) == 0
                     or len(network_indexed_node_types) == 0,
-=======
-                    "Infer links",
-                    disabled=len(network_indexed_node_types) == 0,
->>>>>>> 8c8ef64c
                 )
             with c_2:
                 clear_inferring = st.button(

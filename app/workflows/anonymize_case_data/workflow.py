# Copyright (c) 2024 Microsoft Corporation. All rights reserved.
# Licensed under the MIT license. See LICENSE file in the project.
#
import os

import plotly.io as pio
import streamlit as st

import app.util.example_outputs_ui as example_outputs_ui
import app.util.ui_components as ui_components
import app.workflows.anonymize_case_data.config as config
import app.workflows.anonymize_case_data.variables as ds_variables
import intelligence_toolkit.anonymize_case_data.visuals as visuals
from app.util.download_pdf import add_download_pdf
from intelligence_toolkit.anonymize_case_data.api import AnonymizeCaseData
from intelligence_toolkit.anonymize_case_data.visuals import color_schemes


def get_intro():
    file_path = os.path.join(os.path.dirname(__file__), "README.md")
    with open(file_path) as file:
        return file.read()


def create(sv: ds_variables.SessionVariables, workflow: None):
    intro_tab, prepare_tab, generate_tab, queries_tab, examples_tab = st.tabs(
        [
            "Anonymize Case Data workflow:",
            "Prepare sensitive data",
            "Generate anonymous data",
            "Query and visualize data",
            "View example outputs"
        ]
    )
    df = None
    acd: AnonymizeCaseData = sv.workflow_object.value
    with intro_tab:
        file_content = get_intro()
        st.markdown(file_content)
        add_download_pdf(
            f"{workflow}_introduction_tutorial.pdf",
            file_content,
            ":floppy_disk: Download as PDF",
        )
    with prepare_tab:
        uploader_col, model_col = st.columns([2, 1])
        with uploader_col:
            ui_components.single_csv_uploader(
                workflow,
                "Upload sensitive data CSV",
                sv.anonymize_last_sensitive_file_name,
                sv.anonymize_raw_sensitive_df,
                sv.anonymize_sensitive_df,
                key="sensitive_data_uploader",
                height=400,
            )
        with model_col:
            ui_components.prepare_input_df(
                workflow,
                sv.anonymize_raw_sensitive_df,
                sv.anonymize_sensitive_df
            )

            if len(sv.anonymize_sensitive_df.value) > 0:
                
                syn_stats = acd.analyze_synthesizability(sv.anonymize_sensitive_df.value)

                st.markdown("### Anonymizability summary")
                st.markdown(
                    f"Number of selected columns: **{syn_stats.num_cols}**",
                    help="This is the number of columns you selected for processing. The more columns you select, the harder it will be to anonymize data.",
                )
                st.markdown(
                    f"Number of distinct attribute values: **{syn_stats.overall_att_count}**",
                    help="This is the total number of distinct attribute values across all selected columns. The more distinct values, the harder it will be to anonymize data.",
                )
                st.markdown(
                    f"Theoretical attribute combinations: **{syn_stats.possible_combinations}**",
                    help="This is the total number of possible attribute combinations across all selected columns. The higher this number, the harder it will be to anonymize data.",
                )
                st.markdown(
                    f"Theoretical combinations per record: **{syn_stats.possible_combinations_per_row}**",
                    help="This is the mean number of possible attribute combinations per sensitive case record. The higher this number, the harder it will be to anonymize data.",
                )
                st.markdown(
                    f"Typical values per record: **{round(syn_stats.mean_vals_per_record, 1)}**",
                    help="This is the mean number of actual attribute values per sensitive case record. The higher this number, the harder it will be to anonymize data.",
                )
                st.markdown(
                    f"Typical combinations per record: **{round(syn_stats.max_combinations_per_record, 1)}**",
                    help="This is the number of attribute combinations in a record with the typical number of values.",
                )
                st.markdown(
                    f"**Excess combinations ratio: {round(syn_stats.excess_combinations_ratio, 1)}**",
                    help="This is the ratio of theoretical combinations per record to the typical combinations per record. The higher this number, the harder it will be to anonymize data. **Rule of thumb**: Aim for a ratio of **5** or lower.",
                )
                if syn_stats.excess_combinations_ratio <= 5:
                    st.success(
                        "This dataset is likely to be anonymizable. You can proceed to anonymize the data."
                    )
                else:
                    st.warning(
                        "This dataset may be difficult to anonymize. You may need to reduce the number of columns or attribute values to proceed."
                    )

    with generate_tab:
        if len(sv.anonymize_sensitive_df.value) == 0:
            st.warning("Please upload and prepare data to continue.")
        else:
            c1, c2, c3 = st.columns([1, 1, 1])
            with c1:
                st.markdown("#### Anonymize data")
                b1, b2 = st.columns([1, 1])

                with b1:
                    epsilon = st.number_input(
                        "Epsilon",
                        value=sv.anonymize_epsilon.value,
                        help="The privacy budget, under differential privacy, to use when synthesizing the aggregate dataset.\n\nLower values of epsilon correspond to greater privacy protection but lower data quality.\n\nThe delta parameter is set automatically as 1/(protected_records*ln(protected_records)), where protected_records is the count of sensitive records protected using 0.5% of the privacy budget.\n\n**Rule of thumb**: Aim to keep epsilon at **12** or below.",
                    )
                with b2:
                    if st.button("Anonymize data"):
<<<<<<< HEAD
                        print("Anonymizing data...")
=======
                        sv.anonymize_epsilon.value = epsilon
>>>>>>> e851f258
                        df = sv.anonymize_sensitive_df.value
                        with st.spinner("Anonymizing data..."):
                            acd.anonymize_case_data(
                                df=df,
                                epsilon=epsilon,
                            )
                            sv.anonymize_synthetic_df.value = acd.synthetic_df
                            sv.anonymize_aggregate_df.value = acd.aggregate_df
                            sv.anonymize_delta.value = f"{acd.delta:.2e}"
                if epsilon > 12:
                    st.warning(
                        "Epsilon is above the recommended threshold of 12"
                    )
                st.markdown(
                    "#### Analyze data",
                    help="Tables show three evaluation metrics for each **Length** of attribute combination up to 4, plus an **Overall** average.\n\n- **Count +/- Error** is the average number of records for the combination length +/- the average absolute error in the number of records.\n- **Suppressed %** is the percentage of the total attribute counts that were suppressed, i.e., present in the Sensitive data but not the Aggregate/Synthetic data.\n- **Fabricated %** is the percentage of the total attribute counts that were fabricated, i.e., present in the Aggregate/Synthetic data but not the Sensitive data.\n\nPercentages are calculated with respect to attribute counts in the Sensitive data.\n\n**Rule of thumb**: For the Synthetic data, aim to keep the Overall Error below the Overall Count, Suppressed % below 10%, and Fabricated % below 1%.",
                )

                if len(acd.aggregate_error_report) > 0:
                    st.markdown(
                        f"Differential privacy parameters: **Epsilon = {sv.anonymize_epsilon.value}**, **Delta = {sv.anonymize_delta.value}**"
                    )
                    st.markdown("###### Aggregate data quality")
                    st.dataframe(
                        acd.aggregate_error_report,
                        hide_index=True,
                        use_container_width=False,
                    )
                    error_str = acd.aggregate_error_report[acd.aggregate_error_report["Length"] == "Overall"]["Count +/- Error"].values[0]
                    mean_count, mean_error = error_str.split(" +/- ")
                    if float(mean_error) <= float(mean_count):
                        st.success("Error < Count on average: data quality is good")
                    else:
                        st.warning("Error > Count on average: simplify sensitive data to improve")
                    st.markdown("###### Synthetic data quality")
                    st.dataframe(
                        acd.synthetic_error_report,
                        hide_index=True,
                        use_container_width=False,
                    )
                    error_str = acd.synthetic_error_report[acd.synthetic_error_report["Length"] == "Overall"]["Count +/- Error"].values[0]
                    mean_count, mean_error = error_str.split(" +/- ")
                    if float(mean_error) <= float(mean_count):
                        st.success("Error < Count on average: data quality is good")
                    else:
                        st.warning("Error > Count on average: simplify sensitive data to improve")
                    st.warning(
                        "**Caution**: These tables should only be used to evaluate the quality of data for release. Sharing them compromises privacy."
                    )

            with c2:
                st.markdown("##### Aggregate data")
                if len(sv.anonymize_aggregate_df.value) > 0:
                    st.dataframe(
                        sv.anonymize_aggregate_df.value,
                        hide_index=True,
                        use_container_width=True,
                        height=700,
                    )
                    st.download_button(
                        "Download Aggregate data",
                        data=sv.anonymize_aggregate_df.value.to_csv(index=False),
                        file_name="aggregate_data.csv",
                        mime="text/csv",
                    )

            with c3:
                st.markdown("##### Synthetic data")
                if len(sv.anonymize_synthetic_df.value) > 0:
                    st.dataframe(
                        sv.anonymize_synthetic_df.value,
                        hide_index=True,
                        use_container_width=True,
                        height=700,
                    )
                    st.download_button(
                        "Download Synthetic data",
                        data=sv.anonymize_synthetic_df.value.to_csv(index=False),
                        file_name="synthetic_data.csv",
                        mime="text/csv",
                    )

    with queries_tab:
        if (
            len(sv.anonymize_synthetic_df.value) == 0
            or len(sv.anonymize_aggregate_df.value) == 0
        ):
            st.warning(
                "Please synthesize data to continue, or upload an existing synthetic dataset below."
            )
            ui_components.single_csv_uploader(
                workflow,
                "Upload synthetic data CSV",
                sv.anonymize_last_synthetic_file_name,
                sv.anonymize_synthetic_df,
                None,
                key="synthetic_data_uploader",
            )
            ui_components.single_csv_uploader(
                workflow,
                "Upload aggregate data CSV",
                sv.anonymize_last_aggregate_file_name,
                sv.anonymize_aggregate_df,
                None,
                key="aggregate_data_uploader",
            )
            if (
                len(sv.anonymize_synthetic_df.value) > 0
                and len(sv.anonymize_aggregate_df.value) > 0
            ):
                st.rerun()
        else:
            container = st.container(border=True)
            scheme_options = sorted(color_schemes.keys())
            chart_type_options = ["Top attributes", "Time series", "Flow (alluvial)"]

            if f"{workflow}_query_selections" not in st.session_state:
                st.session_state[f"{workflow}_query_selections"] = []
            if f"{workflow}_unit" not in st.session_state:
                st.session_state[f"{workflow}_unit"] = ""
            if f"{workflow}_scheme" not in st.session_state:
                st.session_state[f"{workflow}_scheme"] = scheme_options[0]
            if f"{workflow}_chart_width" not in st.session_state:
                st.session_state[f"{workflow}_chart_width"] = 800
            if f"{workflow}_chart_height" not in st.session_state:
                st.session_state[f"{workflow}_chart_height"] = 400
            if f"{workflow}_chart_type" not in st.session_state:
                st.session_state[f"{workflow}_chart_type"] = chart_type_options[0]
            if f"{workflow}_chart_individual_configuration" not in st.session_state:
                st.session_state[f"{workflow}_chart_individual_configuration"] = {}
            if f"{workflow}_time_attributes" not in st.session_state:
                st.session_state[f"{workflow}_time_attributes"] = ""
            if f"{workflow}_series_attributes" not in st.session_state:
                st.session_state[f"{workflow}_series_attributes"] = []

            adf = sv.anonymize_aggregate_df.value
            adf["protected_count"] = adf["protected_count"].astype(int)
            sdf = sv.anonymize_synthetic_df.value.copy(deep=True)
            options = []
            for att in sdf.columns.to_numpy():
                vals = [f"{att}:{x}" for x in sdf[att].unique() if len(str(x)) > 0]
                vals.sort()
                options.extend(vals)
            c1, c2 = st.columns([1, 2])
            val_separator = ":"
            att_separator = ";"
            data_schema = acd.get_data_schema()
            with c1:
                st.markdown("##### Constuct query")
                if len(sdf) > 0:
                    count_holder = st.empty()

                    filters = st.multiselect(
                        label="Add attributes to query",
                        options=options,
                        default=st.session_state[f"{workflow}_query_selections"],
                    )

                    selection = []
                    for att, vals in data_schema.items():
                        filter_vals = [v for v in vals if f"{att}:{v}" in filters]
                        if len(filter_vals) > 0:
                            sdf = sdf[sdf[att].isin(filter_vals)]
                            for val in filter_vals:
                                selection.append({"attribute": att, "value": val})

                    syn_count = sdf.shape[0]
                    selection.sort(
                        key=lambda x: x["attribute"] + val_separator + x["value"]
                    )
                    selection_key = att_separator.join(
                        [x["attribute"] + val_separator + x["value"] for x in selection]
                    )
                    filtered_aggs = adf[adf["selections"] == selection_key]

                    agg_records = adf[adf["selections"] == "record_count"][
                        "protected_count"
                    ].values[0]

                    if len(selection) == 0:
                        agg_count = agg_records
                    else:
                        agg_count = (
                            filtered_aggs["protected_count"].values[0]
                            if len(filtered_aggs) > 0
                            else None
                        )
                    best_est = agg_count if agg_count is not None else syn_count
                    # st.caption(count_intro)
                    perc = f"{best_est / agg_records:.1%}"
                    count_text = f"There are an estimated **{agg_records}** sensitive records overall."
                    if len(selection) > 0:
                        count_text = f"There are an estimated **{best_est}** sensitive records (**{perc}**) matching the query:\n\n{visuals.print_selections(selection)}"

                    count_holder.markdown(count_text)
                    st.markdown("##### Configure charts")
                    unit = st.text_input(
                        "Subject label",
                        value=st.session_state[f"{workflow}_unit"],
                        help='The type of data subject. For example, if the data is about people, the unit could be "Person".',
                    )
                    scheme = st.selectbox(
                        "Color scheme",
                        options=scheme_options,
                        index=scheme_options.index(
                            st.session_state[f"{workflow}_scheme"]
                        ),
                    )
                    s1, s2 = st.columns([1, 1])
                    with s1:
                        chart_width = st.number_input(
                            "Chart width",
                            value=st.session_state[f"{workflow}_chart_width"],
                        )
                    with s2:
                        chart_height = st.number_input(
                            "Chart height",
                            value=st.session_state[f"{workflow}_chart_height"],
                        )

                    chart = None
                    chart_df = None
                    chart_type = st.selectbox(
                        "Chart type",
                        options=chart_type_options,
                        index=chart_type_options.index(
                            st.session_state[f"{workflow}_chart_type"]
                            if f"{workflow}_chart_type" in st.session_state
                            else chart_type_options[0]
                        ),
                    )
                    if chart_type == "Top attributes":
                        if (
                            chart_type != st.session_state[f"{workflow}_chart_type"]
                            or st.session_state[
                                f"{workflow}_chart_individual_configuration"
                            ]
                            == {}
                        ):
                            st.session_state[
                                f"{workflow}_chart_individual_configuration"
                            ] = {"show_attributes": [], "num_values": 10}
                            st.session_state[f"{workflow}_chart_type"] = chart_type
                            st.rerun()

                        chart_individual_configuration = st.session_state[
                            f"{workflow}_chart_individual_configuration"
                        ]
                        st.markdown("##### Configure top attributes chart")
                        print(
                            'chart_individual_configuration["show_attributes"]',
                            chart_individual_configuration["show_attributes"],
                        )
                        default_attrs = st.session_state[
                            f"{workflow}_chart_individual_configuration"
                        ]["show_attributes"]
                        # check if default attrs are in sdf.columns()
                        default_attrs_existing = [
                            attr
                            for attr in default_attrs
                            if attr in sdf.columns.to_numpy()
                        ]
                        show_attributes = st.multiselect(
                            "Types of top attributes to show",
                            options=sdf.columns.to_numpy(),
                            default=(
                                chart_individual_configuration["show_attributes"]
                                if (len(default_attrs_existing) == len(default_attrs))
                                else []
                            ),
                        )
                        num_values = st.number_input(
                            "Number of top attribute values to show",
                            value=chart_individual_configuration["num_values"],
                        )

                        if (
                            show_attributes
                            != st.session_state[
                                f"{workflow}_chart_individual_configuration"
                            ]["show_attributes"]
                        ):
                            st.session_state[
                                f"{workflow}_chart_individual_configuration"
                            ]["show_attributes"] = show_attributes
                            st.rerun()

                        if num_values != chart_individual_configuration["num_values"]:
                            st.session_state[
                                f"{workflow}_chart_individual_configuration"
                            ]["num_values"] = num_values
                            st.rerun()

                        chart, chart_df = acd.get_bar_chart_fig(
                            selection=selection,
                            show_attributes=show_attributes,
                            unit=unit,
                            width=chart_width,
                            height=chart_height,
                            scheme=color_schemes[scheme],
                            num_values=num_values,
                            att_separator=config.att_separator,
                            val_separator=config.val_separator,
                        )
                    elif chart_type == "Time series":
                        if chart_type != st.session_state[f"{workflow}_chart_type"]:
                            st.session_state[
                                f"{workflow}_chart_individual_configuration"
                            ] = {"time_attribute": "", "series_attributes": []}
                            st.session_state[f"{workflow}_chart_type"] = chart_type
                            st.rerun()

                        chart_individual_configuration = st.session_state[
                            f"{workflow}_chart_individual_configuration"
                        ]
                        st.markdown("##### Configure time series chart")
                        time_options = [""] + list(sdf.columns.values)
                        time_attribute = st.selectbox(
                            "Time attribute",
                            options=time_options,
                            index=time_options.index(
                                chart_individual_configuration["time_attribute"]
                                if chart_individual_configuration["time_attribute"]
                                in sdf.columns.to_numpy()
                                else None,
                            ),
                        )
                        series_attributes = st.multiselect(
                            "Series attributes",
                            options=list(sdf.columns.to_numpy())
                        )

                        if (
                            time_attribute
                            != chart_individual_configuration["time_attribute"]
                        ):
                            st.session_state[
                                f"{workflow}_chart_individual_configuration"
                            ]["time_attribute"] = time_attribute
                            st.rerun()

                        if (
                            time_attribute
                            != chart_individual_configuration["series_attributes"]
                        ):
                            st.session_state[
                                f"{workflow}_chart_individual_configuration"
                            ]["series_attributes"] = time_attribute
                            st.rerun()

                        if time_attribute != "" and len(series_attributes) > 0:
                            chart, chart_df = acd.get_line_chart_fig(
                                selection=selection,
                                series_attributes=series_attributes,
                                unit=unit,
                                time_attribute=time_attribute,
                                width=chart_width,
                                height=chart_height,
                                scheme=color_schemes[scheme],
                                att_separator=config.att_separator,
                                val_separator=config.val_separator,
                            )

                    elif chart_type == "Flow (alluvial)":
                        if chart_type != st.session_state[f"{workflow}_chart_type"]:
                            st.session_state[
                                f"{workflow}_chart_individual_configuration"
                            ] = {
                                "source_attribute": "",
                                "target_attribute": "",
                                "highlight_attribute": "",
                            }
                            st.session_state[f"{workflow}_chart_type"] = chart_type
                            st.rerun()
                        chart_individual_configuration = st.session_state[
                            f"{workflow}_chart_individual_configuration"
                        ]
                        st.markdown("##### Configure flow (alluvial) chart")
                        attribute_type_options = [""] + list(sdf.columns.to_numpy())
                        highlight_options = ["", *options]
                        source_attribute = st.selectbox(
                            "Source/origin attribute type",
                            options=attribute_type_options,
                            index=attribute_type_options.index(
                                chart_individual_configuration["source_attribute"]
                                if chart_individual_configuration["source_attribute"]
                                in attribute_type_options
                                else None,
                            ),
                        )
                        target_attribute = st.selectbox(
                            "Target/destination attribute type",
                            options=attribute_type_options,
                            index=attribute_type_options.index(
                                chart_individual_configuration["target_attribute"]
                                if chart_individual_configuration["target_attribute"]
                                in attribute_type_options
                                else None,
                            ),
                        )
                        highlight_attribute = st.selectbox(
                            "Highlight attribute",
                            options=highlight_options,
                            index=highlight_options.index(
                                chart_individual_configuration["highlight_attribute"]
                                if chart_individual_configuration["highlight_attribute"]
                                in highlight_options
                                else None,
                            ),
                        )

                        if (
                            source_attribute
                            != chart_individual_configuration["source_attribute"]
                        ):
                            st.session_state[
                                f"{workflow}_chart_individual_configuration"
                            ]["source_attribute"] = source_attribute
                            st.rerun()

                        if (
                            target_attribute
                            != chart_individual_configuration["target_attribute"]
                        ):
                            st.session_state[
                                f"{workflow}_chart_individual_configuration"
                            ]["target_attribute"] = target_attribute
                            st.rerun()

                        if (
                            highlight_attribute
                            != chart_individual_configuration["highlight_attribute"]
                        ):
                            st.session_state[
                                f"{workflow}_chart_individual_configuration"
                            ]["highlight_attribute"] = highlight_attribute
                            st.rerun()

                        if source_attribute != "" and target_attribute != "":
                            # export_df = compute_flow_query(selection, sv.anonymize_synthetic_df.value, adf, att_separator, val_separator, data_schema, source_attribute, target_attribute, highlight_attribute)
                            chart, chart_df = acd.get_flow_chart_fig(
                                selection=selection,
                                source_attribute=source_attribute,
                                target_attribute=target_attribute,
                                highlight_attribute=highlight_attribute,
                                unit=unit,
                                scheme=color_schemes[scheme],
                                width=chart_width,
                                height=chart_height,
                                att_separator=config.att_separator,
                                val_separator=config.val_separator
                            )

                    if chart_df is not None and chart is not None:
                        clear_btn = st.button("Clear configuration")
                        if clear_btn:
                            st.session_state[f"{workflow}_query_selections"] = []
                            st.session_state[f"{workflow}_unit"] = ""
                            st.session_state[f"{workflow}_scheme"] = scheme_options[0]
                            st.session_state[f"{workflow}_chart_width"] = 800
                            st.session_state[f"{workflow}_chart_height"] = 400
                            st.session_state[f"{workflow}_chart_type"] = (
                                chart_type_options[0]
                            )
                            st.session_state[
                                f"{workflow}_chart_individual_configuration"
                            ] = {}
                            st.rerun()

                        st.markdown(
                            "##### Export",
                            help="Download the anonymized data and Plotly chart specification as CSV and JSON files, respectively.",
                        )
                        s1, s2 = st.columns([1, 1])
                        with s1:
                            st.download_button(
                                "Data CSV",
                                data=chart_df.to_csv(index=False),
                                file_name="data.csv",
                                mime="text/csv",
                                use_container_width=True,
                            )
                        with s2:
                            st.download_button(
                                "Chart JSON",
                                data=pio.to_json(chart),
                                file_name="chart.json",
                                mime="text/json",
                                use_container_width=True,
                            )
                        # with s3:

                with container:
                    ad1, ad2 = st.columns([4, 1])
                    with ad1:
                        st.write(
                            "This page is not being cached. If you change workflows, you will need to re-configure your visualization."
                        )
                    with ad2:
                        cache = st.button("Cache visualization")
                        if cache:
                            st.session_state[f"{workflow}_query_selections"] = filters
                            st.session_state[f"{workflow}_unit"] = unit
                            st.session_state[f"{workflow}_scheme"] = scheme
                            st.session_state[f"{workflow}_chart_width"] = chart_width
                            st.session_state[f"{workflow}_chart_height"] = chart_height
                            st.session_state[f"{workflow}_chart_type"] = chart_type
                            st.session_state[
                                f"{workflow}_chart_individual_configuration"
                            ] = chart_individual_configuration
                            st.rerun()  #     st.download_button('Chart PNG', data=pio.to_image(chart, format='png'), file_name='chart.png', mime='image/png', use_container_width=True)

            with c2:
                st.markdown("##### Chart")
                if chart is not None:
                    st.plotly_chart(chart)

    with examples_tab:
        example_outputs_ui.create_example_outputs_ui(examples_tab, workflow)
       <|MERGE_RESOLUTION|>--- conflicted
+++ resolved
@@ -120,11 +120,7 @@
                     )
                 with b2:
                     if st.button("Anonymize data"):
-<<<<<<< HEAD
-                        print("Anonymizing data...")
-=======
                         sv.anonymize_epsilon.value = epsilon
->>>>>>> e851f258
                         df = sv.anonymize_sensitive_df.value
                         with st.spinner("Anonymizing data..."):
                             acd.anonymize_case_data(

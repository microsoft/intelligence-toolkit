# Copyright (c) Microsoft. All rights reserved.
# Licensed under the MIT license. See LICENSE file in the project.
#
import io
import os

import numpy as np
import pandas as pd
import polars as pl
import streamlit as st

import app.util.session_variables as home_vars
import app.workflows.match_entity_records.functions as functions
import app.workflows.match_entity_records.variables as rm_variables
import toolkit.match_entity_records.prompts as prompts
from app.util import ui_components
from app.util.download_pdf import add_download_pdf
from toolkit.helpers.progress_batch_callback import ProgressBatchCallback
from toolkit.match_entity_records.config import AttributeToMatch
from toolkit.match_entity_records.detect import (
    build_attributes_dataframe,
    build_matches,
    build_matches_dataset,
    build_near_map,
    build_nearest_neighbors,
    build_sentence_pair_scores,
    convert_to_sentences,
)
from toolkit.match_entity_records.prepare_model import (
<<<<<<< HEAD
    build_attribute_list,
    build_attribute_options,
    format_dataset,
)

=======
    build_attribute_list, build_attribute_options, format_dataset)
import app.util.example_outputs_ui as example_outputs_ui
>>>>>>> 310fe099

def get_intro():
    file_path = os.path.join(os.path.dirname(__file__), "README.md")
    with open(file_path) as file:
        return file.read()
    
async def create(sv: rm_variables.SessionVariable, workflow=None) -> None:
    sv_home = home_vars.SessionVariables("home")

    intro_tab, uploader_tab, process_tab, evaluate_tab, examples_tab = st.tabs(
        [
            "Match Entity Records workflow:",
            "Upload record datasets",
            "Detect record groups",
            "Evaluate record groups",
            "View example outputs",
        ]
    )
    selected_df = None
    with intro_tab:
        st.markdown(get_intro())
    with uploader_tab:
        uploader_col, model_col = st.columns([2, 1])
        with uploader_col:
            selected_file, selected_df, changed = ui_components.multi_csv_uploader(
                "Upload multiple CSVs",
                sv.matching_uploaded_files,
                sv.matching_upload_key.value,
                "matching_uploader",
                sv.matching_max_rows_to_process,
            )
        with model_col:
            st.markdown("##### Map columns to data model")
            if selected_df is None:
                st.warning("Upload and select a file to continue")
            else:
                selected_df = pl.from_pandas(selected_df).lazy()
                cols = ["", *selected_df.columns]
                entity_col = ""
                ready = False
                dataset = st.text_input(
                    "Dataset name",
                    key=f"{selected_file}_dataset_name",
                    value=selected_file.split(".")[0] if selected_file else "",
                    help="Used to track which dataset each record came from; not used in the matching process itself.",
                )
                name_col = st.selectbox(
                    "Entity name column",
                    cols,
                    help="The column containing the name of the entity to be matched. This column is required.",
                )
                entity_col = st.selectbox(
                    "Entity ID column (optional)",
                    cols,
                    help="The column containing the unique identifier of the entity to be matched. If left blank, a unique ID will be generated for each entity based on the row number.",
                )
                filtered_cols = [c for c in cols if c not in [entity_col, name_col, ""]]
                att_cols = st.multiselect(
                    "Entity attribute columns",
                    filtered_cols,
                    help="Columns containing attributes of the entity to be matched. These columns will be used to match entities based on their similarity.",
                )
                ready = (
                    dataset is not None
                    and len(dataset) > 0
                    and len(att_cols) > 0
                    and name_col != ""
                )
                b1, b2 = st.columns([1, 1])
                with b1:
                    if st.button(
                        "Add records to model",
                        disabled=not ready,
                        use_container_width=True,
                    ):
                        sv.matching_dfs.value[dataset] = format_dataset(
                            selected_df.collect(),
                            att_cols,
                            name_col,
                            entity_col,
                            sv.matching_max_rows_to_process.value,
                        )
                with b2:
                    if st.button(
                        "Reset data model",
                        disabled=len(sv.matching_dfs.value) == 0,
                        use_container_width=True,
                    ):
                        sv.matching_dfs.value = {}
                        sv.matching_merged_df.value = pl.DataFrame()
                        st.rerun()
                if len(sv.matching_dfs.value) > 0:
                    recs = sum(len(df) for df in sv.matching_dfs.value.values())
                    st.success(
                        f"Data model has **{len(sv.matching_dfs.value)}** datasets with **{recs}** total records."
                    )

    with process_tab:
        if len(sv.matching_dfs.value) == 0:
            st.warning("Upload data files to continue")
        else:
            c1, c2 = st.columns([1, 1])
            with c1:
                st.markdown("##### Configure text embedding model")
                attr_options = build_attribute_options(sv.matching_dfs.value)
                sv.matching_mapped_atts.value = []

                num_atts = 0
                while True:
                    if f"att{num_atts}_vals" not in st.session_state:
                        break
                    num_atts += 1

                def att_ui(i, any_empty, changed, attsaa):
                    st.markdown(f"**Attribute {i + 1}**")
                    is_assigned = False
                    b1, b2 = st.columns([3, 1])
                    if f"att{i}_vals" not in st.session_state:
                        st.session_state[f"att{i}_vals"] = []
                    if f"att{i}_name" not in st.session_state:
                        st.session_state[f"att{i}_name"] = ""

                    with b1:
                        att_vals = st.multiselect(
                            "Values",
                            key=f"{i}_value",
                            default=st.session_state[f"att{i}_vals"]
                            if st.session_state[f"att{i}_vals"] in attr_options
                            else [],
                            options=attr_options,
                            help="Select all columns that represent the same attribute across datasets.",
                        )
                        if len(att_vals) > 0:
                            is_assigned = True
                    with b2:
                        att_name = st.text_input(
                            "Label (optional)",
                            key=f"{i}_name",
                            value=st.session_state[f"att{i}_name"],
                            help="The name to assign to this attribute in the merged dataset. If left blank, the first value selected will be used.",
                        )
                        att_name_original = att_name
                        if att_name == "" and len(att_vals) > 0:
                            att_name = sorted(att_vals)[0].split("::")[0]

                        attsaa.append(
                            AttributeToMatch({"label": att_name, "columns": att_vals})
                        )

                        if st.session_state[f"att{i}_vals"] != att_vals:
                            st.session_state[f"att{i}_vals"] = att_vals
                            changed = True
                        if st.session_state[f"att{i}_name"] != att_name_original:
                            st.session_state[f"att{i}_name"] = att_name_original
                            changed = True
                        if not is_assigned:
                            any_empty = True
                    return any_empty, changed, attsaa

                any_empty = False
                changed = False
                attsa = []
                for i in range(num_atts):
                    any_empty, changed, attsa = att_ui(i, any_empty, changed, attsa)

                if not any_empty:
                    _, changed, attsa = att_ui(num_atts, any_empty, changed, attsa)
                if changed:
                    st.rerun()
                attributes_list = build_attribute_list(attsa)

                st.markdown("##### Configure similarity thresholds")
                b1, b2 = st.columns([1, 1])
                with b1:
                    record_distance = st.number_input(
                        "Matching record distance (max)",
                        min_value=0.001,
                        max_value=1.0,
                        step=0.001,
                        format="%f",
                        value=sv.matching_sentence_pair_embedding_threshold.value,
                        help="The maximum cosine distance between two records in the embedding space for them to be considered a match. Lower values will result in fewer closer matches overall.",
                    )
                with b2:
                    name_similarity = st.number_input(
                        "Matching name similarity (min)",
                        min_value=0.0,
                        max_value=1.0,
                        step=0.01,
                        value=sv.matching_sentence_pair_jaccard_threshold.value,
                        help="The minimum Jaccard similarity between the character trigrams of the names of two records for them to be considered a match. Higher values will result in fewer closer name matches.",
                    )

                if st.button("Detect record groups", use_container_width=True):
                    sv.matching_evaluations.value = pl.DataFrame()
                    sv.matching_report_validation.value = {}
                    if (
                        record_distance
                        != sv.matching_sentence_pair_embedding_threshold.value
                    ):
                        sv.matching_sentence_pair_embedding_threshold.value = (
                            record_distance
                        )
                    if (
                        name_similarity
                        != sv.matching_sentence_pair_jaccard_threshold.value
                    ):
                        sv.matching_sentence_pair_jaccard_threshold.value = (
                            name_similarity
                        )

                    with st.spinner("Detecting groups..."):
                        # if (
                        #     len(sv.matching_merged_df.value) == 0
                        #     or sv.matching_sentence_pair_embedding_threshold.value
                        #     != sv.matching_last_sentence_pair_embedding_threshold.value
                        # ):
                        sv.matching_last_sentence_pair_embedding_threshold.value = (
                            sv.matching_sentence_pair_embedding_threshold.value
                        )
                        sv.matching_merged_df.value = build_attributes_dataframe(
                            sv.matching_dfs.value, attributes_list
                        )
                        sv.matching_merged_df.value = (
                            sv.matching_merged_df.value.with_columns(
                                (pl.col("Entity ID").cast(pl.Utf8))
                                + "::"
                                + pl.col("Dataset").alias("Unique ID")
                            )
                        )  ###??
                        all_sentences_data = convert_to_sentences(
                            sv.matching_merged_df.value
                        )
                        pb = st.progress(0, "Embedding text batches...")

                        def on_embedding_batch_change(current, total):
                            pb.progress(
                                (current) / total,
                                f"Embedding text {current} of {total}...",
                            )

                        callback = ProgressBatchCallback()
                        callback.on_batch_change = on_embedding_batch_change

                        functions_embedder = functions.embedder()
                        data_embeddings = await functions_embedder.embed_store_many(
                            all_sentences_data, [callback], sv_home.save_cache.value
                        )

                        all_sentences = [x["text"] for x in all_sentences_data]
                        all_embeddings = [
                            np.array(
                                next(
                                    d["vector"]
                                    for d in data_embeddings
                                    if d["text"] == f
                                )
                            )
                            for f in all_sentences
                        ]

                        pb.empty()

                        distances, indices = build_nearest_neighbors(all_embeddings)
                        near_map = build_near_map(
                            distances,
                            indices,
                            all_sentences,
                            sv.matching_sentence_pair_embedding_threshold.value,
                        )

                        sv.matching_sentence_pair_scores.value = (
                            build_sentence_pair_scores(
                                near_map, sv.matching_merged_df.value
                            )
                        )

                        merged_df = sv.matching_merged_df.value
                        entity_to_group, matches, pair_to_match = build_matches(
                            sv.matching_sentence_pair_scores.value,
                            merged_df,
                            sv.matching_sentence_pair_jaccard_threshold.value,
                        )


                        sv.matching_matches_df.value = pl.DataFrame(
                            list(matches),
                            schema=["Group ID", *sv.matching_merged_df.value.columns],
                        ).sort(
                            by=["Group ID", "Entity name", "Dataset"], descending=False
                        )
  

                        sv.matching_matches_df.value = build_matches_dataset(
                            sv.matching_matches_df.value, pair_to_match, entity_to_group
                        )
                        st.rerun()
                if len(sv.matching_matches_df.value) > 0:
                    st.markdown(
                        f"Identified **{len(sv.matching_matches_df.value['Group ID'].unique())}** record groups."
                    )
            with c2:
                data = sv.matching_matches_df.value
                st.markdown("##### Record groups")
                if len(sv.matching_matches_df.value) > 0:
                    st.dataframe(
                        data, height=700, use_container_width=True, hide_index=True
                    )
                    st.download_button(
                        "Download record groups",
                        data=data.write_csv(),
                        file_name="record_groups.csv",
                        mime="text/csv",
                    )

    with evaluate_tab:
        b1, b2 = st.columns([2, 3])
        with b1:
            batch_size = 100
            data = sv.matching_matches_df.value.drop(
                [
                    "Entity ID",
                    "Dataset",
                    "Name similarity",
                ]
            ).to_pandas()
            generate, batch_messages, reset = (
                ui_components.generative_batch_ai_component(
                    sv.matching_system_prompt, {}, "data", data, batch_size
                )
            )
            if reset:
                sv.matching_system_prompt.value["user_prompt"] = prompts.user_prompt
                st.rerun()
        with b2:
            st.markdown("##### AI evaluation of record groups")
            prefix = "```\nGroup ID,Relatedness,Explanation\n"
            placeholder = st.empty()
            gen_placeholder = st.empty()

            if generate:
                for messages in batch_messages:
                    callback = ui_components.create_markdown_callback(
                        placeholder, prefix
                    )
                    response = ui_components.generate_text(messages, [callback])

                    if len(response.strip()) > 0:
                        prefix = prefix + response + "\n"
                result = prefix.replace("```\n", "").strip()
                sv.matching_evaluations.value = result
                lines = result.split("\n")

                if len(lines) > 30:
                    lines = lines[:30]
                    result = "\n".join(lines)

                validation, messages_to_llm = ui_components.validate_ai_report(
                    batch_messages[0], result
                )
                sv.matching_report_validation.value = validation
                sv.matching_report_validation_messages.value = messages_to_llm
                st.rerun()
            else:
                if len(sv.matching_evaluations.value) == 0:
                    gen_placeholder.warning(
                        "Press the Generate button to create an AI report for the current record matches."
                    )
            placeholder.empty()

            if len(sv.matching_evaluations.value) > 0:
                try:
                    csv = pl.read_csv(io.StringIO(sv.matching_evaluations.value))
                    value = csv.drop_nulls()
                    jdf = sv.matching_matches_df.value.join(
                        value, on="Group ID", how="inner"
                    )
                    st.dataframe(
                        value.to_pandas(),
                        height=700,
                        use_container_width=True,
                        hide_index=True,
                    )
                    c1, c2 = st.columns([1, 1])
                    with c1:
                        st.download_button(
                            "Download AI match reports",
                            data=csv.write_csv(),
                            file_name="record_group_match_reports.csv",
                            mime="text/csv",
                        )
                    with c2:
                        st.download_button(
                            "Download integrated results",
                            data=jdf.write_csv(),
                            file_name="integrated_record_match_results.csv",
                            mime="text/csv",
                        )
                except:
                    st.markdown(sv.matching_evaluations.value)
                    add_download_pdf(
                        "record_groups_evaluated.pdf",
                        sv.matching_evaluations.value,
                        "Download AI match report",
                    )

                report = (
                    pd.DataFrame(sv.matching_evaluations.value).to_json()
                    if type(sv.matching_evaluations.value) == pl.DataFrame
                    else sv.matching_evaluations.value
                )
                ui_components.build_validation_ui(
                    sv.matching_report_validation.value,
                    sv.matching_report_validation_messages.value,
                    report,
                    workflow,
                )
    with examples_tab:
        example_outputs_ui.create_example_outputs_ui(examples_tab, workflow)<|MERGE_RESOLUTION|>--- conflicted
+++ resolved
@@ -9,6 +9,7 @@
 import polars as pl
 import streamlit as st
 
+import app.util.example_outputs_ui as example_outputs_ui
 import app.util.session_variables as home_vars
 import app.workflows.match_entity_records.functions as functions
 import app.workflows.match_entity_records.variables as rm_variables
@@ -27,16 +28,11 @@
     convert_to_sentences,
 )
 from toolkit.match_entity_records.prepare_model import (
-<<<<<<< HEAD
     build_attribute_list,
     build_attribute_options,
     format_dataset,
 )
 
-=======
-    build_attribute_list, build_attribute_options, format_dataset)
-import app.util.example_outputs_ui as example_outputs_ui
->>>>>>> 310fe099
 
 def get_intro():
     file_path = os.path.join(os.path.dirname(__file__), "README.md")

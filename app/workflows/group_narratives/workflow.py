--- conflicted
+++ resolved
@@ -41,7 +41,6 @@
                     vals = [f'{col}:{x}' for x in sorted(sv.narrative_final_df.value[col].astype(str).unique()) if x not in ['', '<NA>', 'nan', 'NaN', 'None', 'none', 'NULL', 'null']]
                     sorted_atts.extend(vals)
                 
-<<<<<<< HEAD
                 filters = st.multiselect('After filtering to records matching these values:', sorted_atts, default=sv.narrative_filters.value)
                 groups = st.multiselect('Compare groups of records with different combinations of these attributes:', sorted_cols, default=sv.narrative_groups.value)
                 aggregates = st.multiselect('Using counts of these attributes:', sorted_cols, default=sv.narrative_aggregates.value)
@@ -49,14 +48,7 @@
                 temporal = st.selectbox('Across levels of this temporal/ordinal attribute (optional):', temporal_options, index=temporal_options.index(sv.narrative_temporal.value))
 
                 model = st.button('Create summary', disabled=len(groups) == 0 or len(aggregates) == 0)
-=======
-                st.multiselect('After filtering to records matching these values:', sorted_atts, key=sv.narrative_filters.key)
-                st.multiselect('Compare groups of records with different combinations of these attributes:', sorted_cols, key=sv.narrative_groups.key)
-                st.multiselect('Using counts of these attributes:', sorted_cols, key=sv.narrative_aggregates.key)
-                st.selectbox('Across windows of this temporal/ordinal attribute (optional):', [''] + sorted_cols, key=sv.narrative_temporal.key)
             
-                model = st.button('Create summary', disabled=len(sv.narrative_groups.value) == 0 or len(sv.narrative_aggregates.value) == 0)
->>>>>>> cec2fd54
             with c2:
                 st.markdown('##### Data summary')
                 if model:

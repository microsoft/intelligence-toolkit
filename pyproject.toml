--- conflicted
+++ resolved
@@ -47,13 +47,10 @@
 seaborn = "0.13.2"
 textblob = "0.18.0.post0"
 future = "1.0.0"
-<<<<<<< HEAD
 jsonschema = "^4.23.0"
-=======
 newspaper3k = "^0.2.8"
 lxml-html-clean = "^0.2.1"
 nest-asyncio = "^1.6.0"
->>>>>>> c7208e8c
 
 
 [tool.poetry.group.dev.dependencies]

# Copyright (c) 2024 Microsoft Corporation. All rights reserved.
# Licensed under the MIT license. See LICENSE file in the project.
#

import re
from collections import defaultdict
from typing import Any

import networkx as nx
import polars as pl

from toolkit.detect_entity_networks.classes import FlagAggregatorType
from toolkit.detect_entity_networks.config import ENTITY_LABEL
from toolkit.helpers.constants import ATTRIBUTE_VALUE_SEPARATOR
from toolkit.helpers.texts import clean_text_for_csv


def clean_text(text: str | int) -> str:
    # remove punctuation but retain characters and digits in any language
    # compress whitespace to single space
<<<<<<< HEAD
    cleaned_text = re.sub(r"[^\w\s&@\+]", "", str(text)).strip()
=======
    cleaned_text = clean_text_for_csv(text).strip()
>>>>>>> 8f11f58c
    return re.sub(r"\s+", " ", cleaned_text)


def format_data_columns(
    values_df: pl.DataFrame, columns_to_link: list[str], entity_id_column: str | int
) -> pl.DataFrame:
    values_df = values_df.with_columns(
        [
            pl.col(entity_id_column)
            .map_elements(clean_text, return_dtype=pl.Utf8)
            .alias(entity_id_column)
        ]
    )
    for value_col in columns_to_link:
        values_df = values_df.with_columns(
            [
                pl.col(value_col)
                .map_elements(clean_text, return_dtype=pl.Utf8)
                .alias(value_col)
            ]
        )
    return values_df


def generate_attribute_links(
    data_df: pl.DataFrame,
    entity_id_column: str,
    columns_to_link: list[str],
    existing_links: list | None = None,
) -> list:
    """
    Generate attribute links for the given entity and columns.

    Args:
        data_df (pl.DataFrame): The DataFrame containing the data.
        entity_id_column (str): The name of the column containing entity IDs.
        columns_to_link (list[str]): A list of column names to link as attributes.
        existing_links (list, optional): Existing attribute links. Defaults to None.

    Returns:
        list: A list of attribute links.
    """
    attribute_links = existing_links or []

    for value_col in columns_to_link:
        data_df = data_df.with_columns([pl.lit(value_col).alias("attribute_col")])

        attribute_links.append(
            data_df.select([entity_id_column, "attribute_col", value_col])
            .to_numpy()
            .tolist()
        )

    return attribute_links


def build_main_graph(
    attribute_links: list[Any] | None = None,
) -> nx.Graph:
    graph = nx.Graph()
    if attribute_links is None:
        return graph

    value_to_atts = defaultdict(set)
    for link_list in attribute_links:
        for link in link_list:
            n1 = f"{ENTITY_LABEL}{ATTRIBUTE_VALUE_SEPARATOR}{link[0]}"
            n2 = f"{link[1]}{ATTRIBUTE_VALUE_SEPARATOR}{link[2]}"
            edge = (n1, n2) if n1 < n2 else (n2, n1)
            graph.add_edge(edge[0], edge[1], type=link[1])
            graph.add_node(n1, type=ENTITY_LABEL)
            graph.add_node(n2, type=link[1])
            value_to_atts[link[2]].add(n2)

    for atts in value_to_atts.values():
        att_list = list(atts)
        for i, att1 in enumerate(att_list):
            for att2 in att_list[i + 1 :]:
                edge = (att1, att2) if att1 < att2 else (att2, att1)
                graph.add_edge(edge[0], edge[1], type="equality")
    return graph


def build_flag_links(
    df_flag: pl.DataFrame,
    entity_col: str,
    flag_agg: FlagAggregatorType,
    flag_columns: list[str],
    existing_flag_links: list | None = None,
) -> list[Any]:
    flag_links = existing_flag_links or []

    if entity_col not in df_flag.columns:
        msg = f"Column {entity_col} not found in the DataFrame."
        raise ValueError(msg)

    for value_col in flag_columns:
        if value_col not in df_flag.columns:
            msg = f"Column {value_col} not found in the DataFrame."
            raise ValueError(msg)
        gdf = df_flag.with_columns([pl.col(value_col).cast(pl.Int32).alias(value_col)])
        gdf = gdf.group_by(entity_col).agg([pl.sum(col) for col in flag_columns])
        vals = (
            gdf[
                [
                    entity_col,
                    value_col,
                ]
            ]
            .to_numpy()
            .tolist()
        )
        if flag_agg == FlagAggregatorType.Instance.value:
            gdf = gdf.with_columns([pl.lit(1).alias("count_col")])
            flag_links.extend([[val[0], value_col, val[1], 1] for val in vals])
        elif flag_agg == FlagAggregatorType.Count.value:
            flag_links.extend([[val[0], value_col, value_col, val[1]] for val in vals])

    return flag_links


def transform_entity(entity):
    return f"{ENTITY_LABEL}{ATTRIBUTE_VALUE_SEPARATOR}{entity}"


def build_flags(
    network_flag_links: list | None = None,
) -> tuple:
    if network_flag_links is None:
        return pl.DataFrame(), 0, 0

    flags = pl.DataFrame(
        {
            "entity": [item[0] for item in network_flag_links],
            "type": [item[1] for item in network_flag_links],
            "flag": [item[2] for item in network_flag_links],
            "count": [item[3] for item in network_flag_links],
        }
    )
    flags = flags.group_by(["entity", "type", "flag"]).agg(pl.sum("count"))
    flags = flags.with_columns(
        [flags["entity"].map_elements(transform_entity).alias("qualified_entity")]
    )
    overall_df = flags.group_by("qualified_entity").agg(pl.sum("count"))
    max_entity_flags = overall_df["count"].max()
    mean_flagged_flags = round(
        overall_df.filter(pl.col("count") > 0)["count"].mean(), 2
    )

    return flags, max_entity_flags, mean_flagged_flags


def build_groups(
    value_cols: list[str],
    df_groups: pl.DataFrame,
    entity_col: str,
    existing_group_links: list | None = None,
) -> list[Any]:
    group_links = existing_group_links or []

    if df_groups.is_empty():
        return group_links

    for value_col in value_cols:
        if value_col not in df_groups.columns:
            msg = f"Column {value_col} not found in the DataFrame."
            raise ValueError(msg)

        df_groups = df_groups.with_columns([pl.lit(value_col).alias("attribute_col")])
        if entity_col not in df_groups.columns:
            msg = f"Column {entity_col} not found in the DataFrame."
            raise ValueError(msg)

        link_list = (
            df_groups.select([entity_col, "attribute_col", value_col])
            .to_numpy()
            .tolist()
        )
        group_links.append(link_list)

    return group_links


def build_model_with_attributes(
    input_dataframe: pl.DataFrame, entity_id_column: str, columns_to_link: list[str]
) -> nx.Graph:
    data_df = format_data_columns(input_dataframe, columns_to_link, entity_id_column)
    attribute_links = generate_attribute_links(
        data_df, entity_id_column, columns_to_link
    )

    return build_main_graph(attribute_links)


def get_flags(
    flags_dataframe, entity_col, flag_agg, value_cols
) -> tuple[pl.DataFrame, int, int]:
    flag_links = build_flag_links(
        flags_dataframe,
        entity_col,
        flag_agg,
        value_cols,
    )
    return build_flags(flag_links)<|MERGE_RESOLUTION|>--- conflicted
+++ resolved
@@ -18,11 +18,7 @@
 def clean_text(text: str | int) -> str:
     # remove punctuation but retain characters and digits in any language
     # compress whitespace to single space
-<<<<<<< HEAD
-    cleaned_text = re.sub(r"[^\w\s&@\+]", "", str(text)).strip()
-=======
     cleaned_text = clean_text_for_csv(text).strip()
->>>>>>> 8f11f58c
     return re.sub(r"\s+", " ", cleaned_text)
 
 
